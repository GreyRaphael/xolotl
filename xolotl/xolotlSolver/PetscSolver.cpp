--- conflicted
+++ resolved
@@ -41,7 +41,6 @@
 		"Solves C_t =  -D*C_xx + A*C_x + F(C) + R(C) + D(C) from Brian Wirth's SciDAC project.\n";
 
 // ----- GLOBAL VARIABLES ----- //
-<<<<<<< HEAD
 extern PetscErrorCode setupPetsc0DMonitor(TS&);
 extern PetscErrorCode setupPetsc1DMonitor(TS&,
 		std::shared_ptr<xolotlPerf::IHandlerRegistry>);
@@ -51,13 +50,6 @@
 extern PetscErrorCode reset1DMonitor();
 extern PetscErrorCode reset2DMonitor();
 extern PetscErrorCode reset3DMonitor();
-=======
-extern PetscErrorCode setupPetsc0DMonitor(TS);
-extern PetscErrorCode setupPetsc1DMonitor(TS,
-		std::shared_ptr<xolotlPerf::IHandlerRegistry>);
-extern PetscErrorCode setupPetsc2DMonitor(TS);
-extern PetscErrorCode setupPetsc3DMonitor(TS);
->>>>>>> df414875
 
 void PetscSolver::setupInitialConditions(DM da, Vec C) {
 	// Initialize the concentrations in the solution vector
@@ -275,15 +267,12 @@
 			auto tsGroup = concGroup->getLastTimestepGroup();
 			assert(tsGroup);
 			std::tie(time, deltaTime) = tsGroup->readTimes();
-<<<<<<< HEAD
 
 			// Give the values to the solver
 			ierr = TSSetTime(ts, time);
 			checkPetscError(ierr, "PetscSolver::solve: TSSetTime failed.");
 			ierr = TSSetTimeStep(ts, deltaTime);
 			checkPetscError(ierr, "PetscSolver::solve: TSSetTimeStep failed.");
-=======
->>>>>>> df414875
 		}
 	}
 
@@ -335,14 +324,16 @@
 
 	// Get the default values for the dt
 	TSAdapt adapt;
-	ierr = TSGetAdapt(ts,&adapt);
+	ierr = TSGetAdapt(ts, &adapt);
 	checkPetscError(ierr, "PetscSolver::setTimes: TSGetAdapt failed.");
 	PetscReal hmin, hmax;
 	ierr = TSAdaptGetStepLimits(adapt, &hmin, &hmax);
-	checkPetscError(ierr, "PetscSolver::setTimes: TSAdaptGetStepLimits failed.");
+	checkPetscError(ierr,
+			"PetscSolver::setTimes: TSAdaptGetStepLimits failed.");
 	// Set the new max value
 	ierr = TSAdaptSetStepLimits(adapt, hmin, dt);
-	checkPetscError(ierr, "PetscSolver::setTimes: TSAdaptSetStepLimits failed.");
+	checkPetscError(ierr,
+			"PetscSolver::setTimes: TSAdaptSetStepLimits failed.");
 
 	// Give the final time value to the solver
 	ierr = TSSetMaxTime(ts, finalTime);
@@ -367,7 +358,7 @@
 	 - - - - - - - - - - - - - - - - - - - - - - - - - - - - - - - - - - */
 	if (ts != NULL && C != NULL) {
 		// Reset the time step number
-		ierr = TSSetStepNumber(ts, 0);  
+		ierr = TSSetStepNumber(ts, 0);
 		checkPetscError(ierr, "PetscSolver::solve: Reset Step Number failed.");
 		ierr = TSSolve(ts, C);
 		checkPetscError(ierr, "PetscSolver::solve: TSSolve failed.");
