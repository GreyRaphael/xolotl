// Includes
#include "PetscSolver.h"
#include <xolotlPerf.h>
#include <VizHandlerRegistryFactory.h>
#include <PlotType.h>
#include <CvsXDataProvider.h>
#include <CvsXYDataProvider.h>
#include <LabelProvider.h>
#include <Constants.h>
#include <petscts.h>
#include <petscsys.h>
#include <sstream>
#include <fstream>
#include <iostream>
#include <iomanip>
#include <vector>
#include <memory>
#include <NESuperCluster.h>
#include <PSISuperCluster.h>
#include <FeSuperCluster.h>
#include <NEClusterReactionNetwork.h>
#include <PSIClusterReactionNetwork.h>
#include <AlloyClusterReactionNetwork.h>
#include <AlloySuperCluster.h>
#include <FeClusterReactionNetwork.h>
#include <MathUtils.h>
#include <MPIUtils.h>
#include "RandomNumberGenerator.h"
#include "xolotlCore/io/XFile.h"
#include "xolotlSolver/monitor/Monitor.h"

namespace xperf = xolotlPerf;

namespace xolotlSolver {

// Declaration of the functions defined in Monitor.cpp
extern PetscErrorCode checkTimeStep(TS ts);
extern PetscErrorCode monitorTime(TS ts, PetscInt timestep, PetscReal time,
		Vec solution, void *ictx);
extern PetscErrorCode computeFluence(TS ts, PetscInt timestep, PetscReal time,
		Vec solution, void *ictx);
extern PetscErrorCode monitorPerf(TS ts, PetscInt timestep, PetscReal time,
		Vec solution, void *ictx);

// Declaration of the variables defined in Monitor.cpp
extern std::shared_ptr<xolotlViz::IPlot> perfPlot;
extern double timeStepThreshold;

//! The pointer to the plot used in monitorScatter1D.
std::shared_ptr<xolotlViz::IPlot> scatterPlot1D;
//! The pointer to the series plot used in monitorSeries1D.
std::shared_ptr<xolotlViz::IPlot> seriesPlot1D;
//! The pointer to the 2D plot used in MonitorSurface.
std::shared_ptr<xolotlViz::IPlot> surfacePlot1D;
//! The variable to store the interstitial flux at the previous time step.
double previousIFlux1D = 0.0;
//! The variable to store the total number of interstitials going through the surface.
double nInterstitial1D = 0.0;
//! The variable to store the helium flux at the previous time step.
double previousHeFlux1D = 0.0;
//! The variable to store the total number of helium going through the bottom.
double nHelium1D = 0.0;
//! The variable to store the deuterium flux at the previous time step.
double previousDFlux1D = 0.0;
//! The variable to store the total number of deuterium going through the bottom.
double nDeuterium1D = 0.0;
//! The variable to store the tritium flux at the previous time step.
double previousTFlux1D = 0.0;
//! The variable to store the total number of tritium going through the bottom.
double nTritium1D = 0.0;
//! The variable to store the sputtering yield at the surface.
double sputteringYield1D = 0.0;
//! The threshold for the negative concentration
double negThreshold1D = 0.0;
//! How often HDF5 file is written
PetscReal hdf5Stride1D = 0.0;
//! Previous time for HDF5
PetscInt hdf5Previous1D = 0;
//! HDF5 output file name
std::string hdf5OutputName1D = "xolotlStop.h5";
// Declare the vector that will store the Id of the helium clusters
std::vector<int> indices1D;
// Declare the vector that will store the weight of the helium clusters
// (their He composition)
std::vector<int> weights1D;
// Declare the vector that will store the radii of bubbles
std::vector<double> radii1D;
// Variable to indicate whether or not the fact that the concentration of the biggest
// cluster in the network is higher than 1.0e-16 should be printed.
// Becomes false once it is printed.
bool printMaxClusterConc1D = true;
// The vector of depths at which bursting happens
std::vector<int> depthPositions1D;

// Timers
std::shared_ptr<xperf::ITimer> initTimer;
std::shared_ptr<xperf::ITimer> checkNegativeTimer;
std::shared_ptr<xperf::ITimer> tridynTimer;
std::shared_ptr<xperf::ITimer> startStopTimer;
std::shared_ptr<xperf::ITimer> heRetentionTimer;
std::shared_ptr<xperf::ITimer> xeRetentionTimer;
std::shared_ptr<xperf::ITimer> heConcTimer;
std::shared_ptr<xperf::ITimer> cumHeTimer;
std::shared_ptr<xperf::ITimer> scatterTimer;
std::shared_ptr<xperf::ITimer> seriesTimer;
std::shared_ptr<xperf::ITimer> surfaceTimer;
std::shared_ptr<xperf::ITimer> meanSizeTimer;
std::shared_ptr<xperf::ITimer> maxClusterConcTimer;
std::shared_ptr<xperf::ITimer> eventFuncTimer;
std::shared_ptr<xperf::ITimer> postEventFuncTimer;

#undef __FUNCT__
#define __FUNCT__ Actual__FUNCT__("xolotlSolver", "checkNegative1D")
/**
 * This is a monitoring method that looks at if there are negative concentrations at each time step.
 */
PetscErrorCode checkNegative1D(TS ts, PetscInt timestep, PetscReal time,
		Vec solution, void *) {

	xperf::ScopedTimer myTimer(checkNegativeTimer);

	// Initial declaration
	PetscErrorCode ierr;
	double **solutionArray, *gridPointSolution;
	PetscInt xs, xm;

	PetscFunctionBeginUser;

<<<<<<< HEAD
	// Get the solver handler
	auto& solverHandler = PetscSolver::getSolverHandler();

	// Compute the dt
	double dt = time - solverHandler.getPreviousTime();

	// Don't do anything if it is not on the stride
	if ((int) ((time + dt / 10.0) / negStride1D) <= negPrevious1D
			&& negStride1D > 0.0)
		PetscFunctionReturn(0);

	// Update the previous time
	negPrevious1D++;

	// Get the MPI communicator
	auto xolotlComm = xolotlCore::MPIUtils::getMPIComm();

=======
>>>>>>> 53bdf7c6
	// Get the number of processes
	int worldSize;
	MPI_Comm_size(xolotlComm, &worldSize);

	// Gets the process ID (important when it is running in parallel)
	int procId;
	MPI_Comm_rank(xolotlComm, &procId);

	// Get the da from ts
	DM da;
	ierr = TSGetDM(ts, &da);
	CHKERRQ(ierr);

	// Get the solutionArray
	ierr = DMDAVecGetArrayDOF(da, solution, &solutionArray);
	CHKERRQ(ierr);

	// Get the corners of the grid
	ierr = DMDAGetCorners(da, &xs, NULL, NULL, &xm, NULL, NULL);
	CHKERRQ(ierr);
<<<<<<< HEAD
	// Get the size of the total grid
	ierr = DMDAGetInfo(da, PETSC_IGNORE, &Mx, PETSC_IGNORE, PETSC_IGNORE,
	PETSC_IGNORE, PETSC_IGNORE, PETSC_IGNORE, PETSC_IGNORE,
	PETSC_IGNORE, PETSC_IGNORE, PETSC_IGNORE, PETSC_IGNORE,
	PETSC_IGNORE);
	CHKERRQ(ierr);
=======
>>>>>>> 53bdf7c6

	// Get the network and dof
	auto& network = solverHandler.getNetwork();
	const int nClusters = network.size();

	// Loop on the local grid
	for (PetscInt i = xs; i < xs + xm; i++) {
		// Get the pointer to the beginning of the solution data for this grid point
		gridPointSolution = solutionArray[i]; // Loop on the concentrations
		for (int l = 0; l < nClusters; l++) {
			if (gridPointSolution[l] < negThreshold1D
					&& gridPointSolution[l] > 0.0) {
				gridPointSolution[l] = negThreshold1D;
			} else if (gridPointSolution[l] > -negThreshold1D
					&& gridPointSolution[l] < 0.0) {
				gridPointSolution[l] = -negThreshold1D;
			}
		}
	}

	// Restore the solutionArray
	ierr = DMDAVecRestoreArrayDOF(da, solution, &solutionArray);
	CHKERRQ(ierr);

	PetscFunctionReturn(0);
}

#undef __FUNCT__
#define __FUNCT__ Actual__FUNCT__("xolotlSolver", "computeTRIDYN1D")
/**
 * This is a monitoring method that will compute the data to send to TRIDYN
 */
PetscErrorCode computeTRIDYN1D(TS ts, PetscInt timestep, PetscReal time,
		Vec solution, void *ictx) {

	xperf::ScopedTimer myTimer(tridynTimer);

	// Initial declarations
	PetscErrorCode ierr;
	PetscInt xs, xm;

	PetscFunctionBeginUser;

	// Get the MPI communicator
	auto xolotlComm = xolotlCore::MPIUtils::getMPIComm();

	// Get the number of processes
	int worldSize;
	MPI_Comm_size(xolotlComm, &worldSize);

	// Gets the process ID
	int procId;
	MPI_Comm_rank(xolotlComm, &procId);

	// Get the solver handler
	auto& solverHandler = PetscSolver::getSolverHandler();

	// Get the network
	auto& network = solverHandler.getNetwork();
	int dof = network.getDOF();

	// Get the position of the surface
	int surfacePos = solverHandler.getSurfacePosition();

	// Get the da from ts
	DM da;
	ierr = TSGetDM(ts, &da);
	CHKERRQ(ierr);

	// Get the corners of the grid
	ierr = DMDAGetCorners(da, &xs, NULL, NULL, &xm, NULL, NULL);
	CHKERRQ(ierr);

	// Get the total size of the grid
	PetscInt Mx;
	ierr = DMDAGetInfo(da, PETSC_IGNORE, &Mx, PETSC_IGNORE, PETSC_IGNORE,
	PETSC_IGNORE, PETSC_IGNORE, PETSC_IGNORE, PETSC_IGNORE,
	PETSC_IGNORE, PETSC_IGNORE, PETSC_IGNORE, PETSC_IGNORE,
	PETSC_IGNORE);
	CHKERRQ(ierr);

	// Get the physical grid
	auto grid = solverHandler.getXGrid();

	// Get the array of concentration
	PetscReal **solutionArray;
	ierr = DMDAVecGetArrayDOFRead(da, solution, &solutionArray);
	CHKERRQ(ierr);

	// Save current concentrations as an HDF5 file.
	//
	// First create the file for parallel file access.
	std::ostringstream tdFileStr;
	tdFileStr << "TRIDYN_" << timestep << ".h5";
	xolotlCore::HDF5File tdFile(tdFileStr.str(),
			xolotlCore::HDF5File::AccessMode::CreateOrTruncateIfExists,
			xolotlComm, true);

	// Define a dataset for concentrations.
	// Everyone must create the dataset with the same shape.
	constexpr auto numConcSpecies = 5;
	constexpr auto numValsPerGridpoint = numConcSpecies + 2;
	const auto firstIdxToWrite = (surfacePos + 1);
	const auto numGridpointsWithConcs = (Mx - firstIdxToWrite);
	xolotlCore::HDF5File::SimpleDataSpace<2>::Dimensions concsDsetDims = {
			(hsize_t) numGridpointsWithConcs, numValsPerGridpoint };
	xolotlCore::HDF5File::SimpleDataSpace<2> concsDsetSpace(concsDsetDims);

	const std::string concsDsetName = "concs";
	xolotlCore::HDF5File::DataSet<double> concsDset(tdFile, concsDsetName,
			concsDsetSpace);

	// Specify the concentrations we will write.
	// We only consider our own grid points.
	const auto myFirstIdxToWrite = std::max(xs, firstIdxToWrite);
	auto myEndIdx = (xs + xm);  // "end" in the C++ sense; i.e., one-past-last
	auto myNumPointsToWrite =
			(myEndIdx > myFirstIdxToWrite) ? (myEndIdx - myFirstIdxToWrite) : 0;
	xolotlCore::HDF5File::DataSet<double>::DataType2D<numValsPerGridpoint> myConcs(
			myNumPointsToWrite);

	for (auto xi = myFirstIdxToWrite; xi < myEndIdx; ++xi) {

		if (xi >= firstIdxToWrite) {

			// Determine current gridpoint value.
			double x = grid[xi + 1] - grid[1];

			// Access the solution data for this grid point.
			auto gridPointSolution = solutionArray[xi];

			// Update the concentration in the network
			network.updateConcentrationsFromArray(gridPointSolution);

			// Get the total concentrations at this grid point
			auto currIdx = xi - myFirstIdxToWrite;
			myConcs[currIdx][0] = (x - (grid[surfacePos + 1] - grid[1]));
			myConcs[currIdx][1] = network.getTotalAtomConcentration(0);
			myConcs[currIdx][2] = network.getTotalAtomConcentration(1);
			myConcs[currIdx][3] = network.getTotalAtomConcentration(2);
			myConcs[currIdx][4] = network.getTotalVConcentration();
			myConcs[currIdx][5] = network.getTotalIConcentration();
			myConcs[currIdx][6] = gridPointSolution[dof - 1];
		}
	}

	// Write the concs dataset in parallel.
	// (We write only our part.)
	concsDset.parWrite2D<numValsPerGridpoint>(xolotlComm,
			myFirstIdxToWrite - firstIdxToWrite, myConcs);

	// Restore the solutionArray
	ierr = DMDAVecRestoreArrayDOFRead(da, solution, &solutionArray);
	CHKERRQ(ierr);

	PetscFunctionReturn(0);
}

#undef __FUNCT__
#define __FUNCT__ Actual__FUNCT__("xolotlSolver", "startStop1D")
/**
 * This is a monitoring method that update an hdf5 file at each time step.
 */
PetscErrorCode startStop1D(TS ts, PetscInt timestep, PetscReal time,
		Vec solution, void *) {

	xperf::ScopedTimer myTimer(startStopTimer);

	// Initial declaration
	PetscErrorCode ierr;
	const double **solutionArray, *gridPointSolution;
	PetscInt xs, xm, Mx;

	PetscFunctionBeginUser;

	// Get the solver handler
	auto& solverHandler = PetscSolver::getSolverHandler();

	// Compute the dt
	double previousTime = solverHandler.getPreviousTime();
	double dt = time - previousTime;

	// Don't do anything if it is not on the stride
	if (((int) ((time + dt / 10.0) / hdf5Stride1D) <= hdf5Previous1D)
			&& timestep > 0) {
		PetscFunctionReturn(0);
	}

	// Update the previous time
	if ((int) ((time + dt / 10.0) / hdf5Stride1D) > hdf5Previous1D)
		hdf5Previous1D++;

	// Gets the process ID (important when it is running in parallel)
	auto xolotlComm = xolotlCore::MPIUtils::getMPIComm();
	int procId;
	MPI_Comm_rank(xolotlComm, &procId);

	// Get the da from ts
	DM da;
	ierr = TSGetDM(ts, &da);
	CHKERRQ(ierr);

	// Get the solutionArray
	ierr = DMDAVecGetArrayDOFRead(da, solution, &solutionArray);
	CHKERRQ(ierr);

	// Get the corners of the grid
	ierr = DMDAGetCorners(da, &xs, NULL, NULL, &xm, NULL, NULL);
	CHKERRQ(ierr);
	// Get the size of the total grid
	ierr = DMDAGetInfo(da, PETSC_IGNORE, &Mx, PETSC_IGNORE, PETSC_IGNORE,
	PETSC_IGNORE, PETSC_IGNORE, PETSC_IGNORE, PETSC_IGNORE,
	PETSC_IGNORE, PETSC_IGNORE, PETSC_IGNORE, PETSC_IGNORE,
	PETSC_IGNORE);
	CHKERRQ(ierr);

	// Get the network and dof
	auto& network = solverHandler.getNetwork();
	const int dof = network.getDOF();

	// Create an array for the concentration
	double concArray[dof][2];

	// Get the position of the surface
	int surfacePos = solverHandler.getSurfacePosition();

	// Open the existing HDF5 file
	xolotlCore::XFile checkpointFile(hdf5OutputName1D, xolotlComm,
			xolotlCore::XFile::AccessMode::OpenReadWrite);

	// Get the current time step
	double currentTimeStep;
	ierr = TSGetTimeStep(ts, &currentTimeStep);
	CHKERRQ(ierr);

	// Add a concentration time step group for the current time step.
	auto concGroup = checkpointFile.getGroup<
			xolotlCore::XFile::ConcentrationGroup>();
	assert(concGroup);
	auto tsGroup = concGroup->addTimestepGroup(timestep, time, previousTime,
			currentTimeStep);

	if (solverHandler.moveSurface()) {
		// Write the surface positions and the associated interstitial quantities
		// in the concentration sub group
		tsGroup->writeSurface1D(surfacePos, nInterstitial1D, previousIFlux1D);
	}

	// Write the bottom impurity information if the bottom is a free surface
	if (solverHandler.getRightOffset() == 1)
		tsGroup->writeBottom1D(nHelium1D, previousHeFlux1D, nDeuterium1D,
				previousDFlux1D, nTritium1D, previousTFlux1D);

	// Determine the concentration values we will write.
	// We only examine and collect the grid points we own.
	// TODO measure impact of us building the flattened representation
	// rather than a ragged 2D representation.
	XFile::TimestepGroup::Concs1DType concs(xm);
	for (auto i = 0; i < xm; ++i) {

		// Access the solution data for the current grid point.
		auto gridPointSolution = solutionArray[xs + i];

		for (auto l = 0; l < dof; ++l) {
			if (std::fabs(gridPointSolution[l]) > 1.0e-16) {
				concs[i].emplace_back(l, gridPointSolution[l]);
			}
		}
	}

	// Write our concentration data to the current timestep group
	// in the HDF5 file.
	// We only write the data for the grid points we own.
	tsGroup->writeConcentrations(checkpointFile, xs, concs);

	// Restore the solutionArray
	ierr = DMDAVecRestoreArrayDOFRead(da, solution, &solutionArray);
	CHKERRQ(ierr);

	ierr = computeTRIDYN1D(ts, timestep, time, solution, NULL);
	CHKERRQ(ierr);

	PetscFunctionReturn(0);
}

#undef __FUNCT__
#define __FUNCT__ Actual__FUNCT__("xolotlSolver", "computeHeliumRetention1D")
/**
 * This is a monitoring method that will compute the helium retention
 */
PetscErrorCode computeHeliumRetention1D(TS ts, PetscInt, PetscReal time,
		Vec solution, void *) {

	xperf::ScopedTimer myTimer(heRetentionTimer);

	// Initial declarations
	PetscErrorCode ierr;
	PetscInt xs, xm;

	PetscFunctionBeginUser;

	// Get the solver handler
	auto& solverHandler = PetscSolver::getSolverHandler();

	// Get the flux handler that will be used to know the fluence
	auto fluxHandler = solverHandler.getFluxHandler();

	// Get the da from ts
	DM da;
	ierr = TSGetDM(ts, &da);
	CHKERRQ(ierr);

	// Get the corners of the grid
	ierr = DMDAGetCorners(da, &xs, NULL, NULL, &xm, NULL, NULL);
	CHKERRQ(ierr);

	// Get the total size of the grid
	PetscInt Mx;
	ierr = DMDAGetInfo(da, PETSC_IGNORE, &Mx, PETSC_IGNORE, PETSC_IGNORE,
	PETSC_IGNORE, PETSC_IGNORE, PETSC_IGNORE, PETSC_IGNORE,
	PETSC_IGNORE, PETSC_IGNORE, PETSC_IGNORE, PETSC_IGNORE,
	PETSC_IGNORE);
	CHKERRQ(ierr);

	// Get the physical grid
	auto grid = solverHandler.getXGrid();
	// Get the position of the surface
	int surfacePos = solverHandler.getSurfacePosition();

	// Get the network
	auto& network = solverHandler.getNetwork();

	// Get the array of concentration
	PetscReal **solutionArray;
	ierr = DMDAVecGetArrayDOFRead(da, solution, &solutionArray);
	CHKERRQ(ierr);

	// Store the concentration over the grid
	double heConcentration = 0.0, dConcentration = 0.0, tConcentration = 0.0;

	// Declare the pointer for the concentrations at a specific grid point
	PetscReal *gridPointSolution;

	// Loop on the grid
	for (PetscInt xi = xs; xi < xs + xm; xi++) {

		// Boundary conditions
		if (xi < surfacePos || xi == Mx - 1)
			continue;

		// Get the pointer to the beginning of the solution data for this grid point
		gridPointSolution = solutionArray[xi];

		// Update the concentration in the network
		network.updateConcentrationsFromArray(gridPointSolution);

		// Get the total atoms concentration at this grid point
		heConcentration += network.getTotalAtomConcentration(0)
				* (grid[xi + 1] - grid[xi]);
		dConcentration += network.getTotalAtomConcentration(1)
				* (grid[xi + 1] - grid[xi]);
		tConcentration += network.getTotalAtomConcentration(2)
				* (grid[xi + 1] - grid[xi]);
	}

	// Get the current process ID
	auto xolotlComm = xolotlCore::MPIUtils::getMPIComm();
	int procId;
	MPI_Comm_rank(xolotlComm, &procId);

	// Determine total concentrations for He, D, T.
	std::array<double, 3> myConcData { heConcentration, dConcentration,
			tConcentration };
	std::array<double, 3> totalConcData;

	MPI_Reduce(myConcData.data(), totalConcData.data(), myConcData.size(),
	MPI_DOUBLE, MPI_SUM, 0, xolotlComm);

	// Extract total He, D, T concentrations.  Values are valid only on rank 0.
	double totalHeConcentration = totalConcData[0];
	double totalDConcentration = totalConcData[1];
	double totalTConcentration = totalConcData[2];

	// Look at the fluxes going in the bulk if the bottom is a free surface
	if (solverHandler.getRightOffset() == 1) {
		// Set the bottom surface position
		int xi = Mx - 2;

		// Value to know on which processor is the bottom
		int bottomProc = 0;

		// Check we are on the right proc
		if (xi >= xs && xi < xs + xm) {
			// Get the delta time from the previous timestep to this timestep
			double dt = time - solverHandler.getPreviousTime();
			// Compute the total number of impurities that went in the bulk
			nHelium1D += previousHeFlux1D * dt;
			nDeuterium1D += previousDFlux1D * dt;
			nTritium1D += previousTFlux1D * dt;

			// Get the pointer to the beginning of the solution data for this grid point
			gridPointSolution = solutionArray[xi];

			// Factor for finite difference
			double hxLeft = grid[xi + 1] - grid[xi];
			double hxRight = grid[xi + 2] - grid[xi + 1];
			double factor = 2.0 / (hxRight * (hxLeft + hxRight));

			// Initialize the value for the flux
			double newFlux = 0.0;
			// Consider each helium cluster.
			for (auto const& heMapItem : network.getAll(ReactantType::He)) {
				// Get the cluster
				auto const& cluster = *(heMapItem.second);
				// Get its id and concentration
				int id = cluster.getId() - 1;
				double conc = gridPointSolution[id];
				// Get its size and diffusion coefficient
				int size = cluster.getSize();
				double coef = cluster.getDiffusionCoefficient(xi - xs);
				// Compute the flux going to the right
				newFlux += (double) size * factor * coef * conc * hxRight;
			}
			// Update the helium flux
			previousHeFlux1D = newFlux;

			// Initialize the value for the flux
			newFlux = 0.0;
			// Consider each deuterium cluster.
			for (auto const& dMapItem : network.getAll(ReactantType::D)) {
				// Get the cluster
				auto const& cluster = *(dMapItem.second);
				// Get its id and concentration
				int id = cluster.getId() - 1;
				double conc = gridPointSolution[id];
				// Get its size and diffusion coefficient
				int size = cluster.getSize();
				double coef = cluster.getDiffusionCoefficient(xi - xs);
				// Compute the flux going to the right
				newFlux += (double) size * factor * coef * conc * hxRight;
			}
			// Update the deuterium flux
			previousDFlux1D = newFlux;

			// Initialize the value for the flux
			newFlux = 0.0;
			// Consider each tritium cluster.
			for (auto const& tMapItem : network.getAll(ReactantType::T)) {
				// Get the cluster
				auto const& cluster = *(tMapItem.second);
				// Get its id and concentration
				int id = cluster.getId() - 1;
				double conc = gridPointSolution[id];
				// Get its size and diffusion coefficient
				int size = cluster.getSize();
				double coef = cluster.getDiffusionCoefficient(xi - xs);
				// Compute the flux going to the right
				newFlux += (double) size * factor * coef * conc * hxRight;
			}
			// Update the tritium flux
			previousTFlux1D = newFlux;

			// Set the bottom processor
			bottomProc = procId;
		}

		// Get which processor will send the information
		// TODO do we need to do this allreduce just to figure out
		// who owns the data?
		// And is it supposed to be a sum?   Why not a min?
		int bottomId = 0;
		MPI_Allreduce(&bottomProc, &bottomId, 1, MPI_INT, MPI_SUM, xolotlComm);

		// Send the information about impurities
		// to the other processes
		std::array<double, 6> countFluxData { nHelium1D, previousHeFlux1D,
				nDeuterium1D, previousDFlux1D, nTritium1D, previousTFlux1D };
		MPI_Bcast(countFluxData.data(), countFluxData.size(), MPI_DOUBLE,
				bottomId, xolotlComm);

		// Extract inpurity data from broadcast buffer.
		nHelium1D = countFluxData[0];
		previousHeFlux1D = countFluxData[1];
		nDeuterium1D = countFluxData[2];
		previousDFlux1D = countFluxData[3];
		nTritium1D = countFluxData[4];
		previousTFlux1D = countFluxData[5];
	}

	// Master process
	if (procId == 0) {
		// Get the fluence
		double fluence = fluxHandler->getFluence();

		// Print the result
		std::cout << "\nTime: " << time << std::endl;
		std::cout << "Helium content = " << totalHeConcentration << std::endl;
		std::cout << "Deuterium content = " << totalDConcentration << std::endl;
		std::cout << "Tritium content = " << totalTConcentration << std::endl;
		std::cout << "Fluence = " << fluence << "\n" << std::endl;

		// Uncomment to write the retention and the fluence in a file
		std::ofstream outputFile;
		outputFile.open("retentionOut.txt", ios::app);
		outputFile << fluence << " " << totalHeConcentration << " "
				<< totalDConcentration << " " << totalTConcentration << " "
				<< nHelium1D << " " << nDeuterium1D << " " << nTritium1D << std::endl;
		outputFile.close();
	}

	// Restore the solutionArray
	ierr = DMDAVecRestoreArrayDOFRead(da, solution, &solutionArray);
	CHKERRQ(ierr);

	PetscFunctionReturn(0);
}

#undef __FUNCT__
#define __FUNCT__ Actual__FUNCT__("xolotlSolver", "computeXenonRetention1D")
/**
 * This is a monitoring method that will compute the xenon retention
 */
PetscErrorCode computeXenonRetention1D(TS ts, PetscInt, PetscReal time,
		Vec solution, void *) {

	xperf::ScopedTimer myTimer(xeRetentionTimer);

	// Initial declarations
	PetscErrorCode ierr;
	PetscInt xs, xm;

	PetscFunctionBeginUser;

	// Get the solver handler
	auto& solverHandler = PetscSolver::getSolverHandler();

	// Get the da from ts
	DM da;
	ierr = TSGetDM(ts, &da);
	CHKERRQ(ierr);

	// Get the corners of the grid
	ierr = DMDAGetCorners(da, &xs, NULL, NULL, &xm, NULL, NULL);
	CHKERRQ(ierr);

	// Get the total size of the grid
	PetscInt Mx;
	ierr = DMDAGetInfo(da, PETSC_IGNORE, &Mx, PETSC_IGNORE, PETSC_IGNORE,
	PETSC_IGNORE, PETSC_IGNORE, PETSC_IGNORE, PETSC_IGNORE,
	PETSC_IGNORE, PETSC_IGNORE, PETSC_IGNORE, PETSC_IGNORE,
	PETSC_IGNORE);
	CHKERRQ(ierr);

	// Get the physical grid
	auto grid = solverHandler.getXGrid();

	// Get the network
	auto& network = solverHandler.getNetwork();

	// Get the complete data array, including ghost cells
	Vec localSolution;
	ierr = DMGetLocalVector(da, &localSolution);
	CHKERRQ(ierr);
	ierr = DMGlobalToLocalBegin(da, solution, INSERT_VALUES, localSolution);
	CHKERRQ(ierr);
	ierr = DMGlobalToLocalEnd(da, solution, INSERT_VALUES, localSolution);
	CHKERRQ(ierr);
	// Get the array of concentration
	PetscReal **solutionArray;
	ierr = DMDAVecGetArrayDOFRead(da, localSolution, &solutionArray);
	CHKERRQ(ierr);

	// Store the concentration and other values over the grid
	double xeConcentration = 0.0, bubbleConcentration = 0.0, radii = 0.0,
			partialBubbleConcentration = 0.0, partialRadii = 0.0;

	// Declare the pointer for the concentrations at a specific grid point
	PetscReal *gridPointSolution;

	// Get the minimum size for the radius
<<<<<<< HEAD
	int minSize = solverHandler.getMinSize();
	double sphereFactor = 4.0 * xolotlCore::pi / 3.0;
=======
	auto minSizes = solverHandler.getMinSizes();
>>>>>>> 53bdf7c6

	// Loop on the grid
	for (PetscInt xi = xs; xi < xs + xm; xi++) {

		// Get the pointer to the beginning of the solution data for this grid point
		gridPointSolution = solutionArray[xi];

		// Update the concentration in the network
		network.updateConcentrationsFromArray(gridPointSolution);

		// Initialize the volume fraction
		double volumeFrac = 0.0;

		// Loop on all the indices
		for (unsigned int i = 0; i < indices1D.size(); i++) {
			// Add the current concentration times the number of xenon in the cluster
			// (from the weight vector)
<<<<<<< HEAD
			xeConcentration += gridPointSolution[indices1D[i]] * weights1D[i]
					* (grid[xi + 1] - grid[xi]);
			bubbleConcentration += gridPointSolution[indices1D[i]]
					* (grid[xi + 1] - grid[xi]);
			radii += gridPointSolution[indices1D[i]] * radii1D[i]
					* (grid[xi + 1] - grid[xi]);
			if (weights1D[i] >= minSize) {
				partialBubbleConcentration += gridPointSolution[indices1D[i]]
						* (grid[xi + 1] - grid[xi]);
				partialRadii += gridPointSolution[indices1D[i]] * radii1D[i]
						* (grid[xi + 1] - grid[xi]);
				// Update the volume fraction
				volumeFrac += gridPointSolution[indices1D[i]] * sphereFactor
						* pow(radii1D[i], 3.0);
=======
			double conc = gridPointSolution[indices1D[i]];
			xeConcentration += conc * weights1D[i] * (grid[xi + 1] - grid[xi]);
			bubbleConcentration += conc * (grid[xi + 1] - grid[xi]);
			radii += conc * radii1D[i] * (grid[xi + 1] - grid[xi]);
			if (weights1D[i] >= minSizes[0] && conc > 1.0e-16) {
				partialBubbleConcentration += conc * (grid[xi + 1] - grid[xi]);
				partialRadii += conc * radii1D[i] * (grid[xi + 1] - grid[xi]);
>>>>>>> 53bdf7c6
			}
			// Set the monomer concentration
			if (weights1D[i] == 1)
				solverHandler.setMonomerConc(gridPointSolution[indices1D[i]],
						xi - xs);
		}

		// Loop on all the super clusters
		for (auto const& superMapItem : network.getAll(ReactantType::NESuper)) {
			auto const& cluster =
					static_cast<NESuperCluster&>(*(superMapItem.second));
			double conc = cluster.getTotalConcentration();
			xeConcentration += cluster.getTotalXenonConcentration()
					* (grid[xi + 1] - grid[xi]);
			bubbleConcentration += conc * (grid[xi + 1] - grid[xi]);
			radii += conc * cluster.getReactionRadius()
					* (grid[xi + 1] - grid[xi]);
			if (cluster.getSize() >= minSizes[0] && conc > 1.0e-16) {
				partialBubbleConcentration += conc * (grid[xi + 1] - grid[xi]);
				partialRadii += conc * cluster.getReactionRadius()
						* (grid[xi + 1] - grid[xi]);
				// Update the volume fraction
				volumeFrac += cluster.getTotalConcentration() * sphereFactor
						* pow(cluster.getReactionRadius(), 3.0);
			}
		}

		// Set the volume fraction
		solverHandler.setVolumeFraction(volumeFrac, xi - xs);
	}

	// Get the current process ID
	auto xolotlComm = xolotlCore::MPIUtils::getMPIComm();
	int procId;
	MPI_Comm_rank(xolotlComm, &procId);

	// Sum all the concentrations through MPI reduce
	std::array<double, 5> myConcData { xeConcentration, bubbleConcentration,
			radii, partialBubbleConcentration, partialRadii };
	std::array<double, 5> totalConcData;
	MPI_Reduce(myConcData.data(), totalConcData.data(), myConcData.size(),
	MPI_DOUBLE, MPI_SUM, 0, xolotlComm);

	// GB
	// Get the delta time from the previous timestep to this timestep
	double dt = time - solverHandler.getPreviousTime();
	// Sum and gather the previous flux
	double globalXeFlux = 0.0;
	// Get the vector from the solver handler
	auto gbVector = solverHandler.getGBVector();
	// Get the previous flux vector
	auto& localNE = solverHandler.getLocalNE();
	// Loop on the GB
	for (auto const& pair : gbVector) {
		// Middle
		int xi = std::get<0>(pair);
		// Check we are on the right proc
		if (xi >= xs && xi < xs + xm) {
			double previousXeFlux = std::get<1>(localNE[xi - xs][0][0]);
			globalXeFlux += previousXeFlux * (grid[xi + 1] - grid[xi]);
			// Set the amount in the vector we keep
			solverHandler.setLocalXeRate(previousXeFlux * dt, xi - xs);
		}
	}
	double totalXeFlux = 0.0;
	MPI_Reduce(&globalXeFlux, &totalXeFlux, 1, MPI_DOUBLE, MPI_SUM, 0,
			xolotlComm);
	// Master process
	if (procId == 0) {
		// Get the previous value of Xe that went to the GB
		double nXenon = solverHandler.getNXeGB();
		// Compute the total number of Xe that went to the GB
		nXenon += totalXeFlux * dt;
		solverHandler.setNXeGB(nXenon);
	}

	// Loop on the GB
	for (auto const& pair : gbVector) {
		// Local rate
		double localRate = 0.0;
		// Define left and right with reference to the middle point
		// Middle
		int xi = std::get<0>(pair);
		double hxLeft = grid[xi + 1] - grid[xi];
		double hxRight = grid[xi + 2] - grid[xi + 1];
		// Check we are on the right proc
		if (xi >= xs && xi < xs + xm) {

			// Left
			xi = std::get<0>(pair) - 1;
			// Get the Xe_1 cluster
			auto const& cluster = *(network.get(Species::Xe, 1));
			// Get its id
			int id = cluster.getId() - 1;
			// Get its size and diffusion coefficient
			int size = cluster.getSize();
			// Compute the flux coming from the left
			localRate += (double) size * solutionArray[xi][id]
					* cluster.getDiffusionCoefficient(xi + 1 - xs) * 2.0
					/ ((hxLeft + hxRight) * hxLeft);

			// Right
			xi = std::get<0>(pair) + 1;
			// Compute the flux coming from the left
			localRate += (double) size * solutionArray[xi][id]
					* cluster.getDiffusionCoefficient(xi + 1 - xs) * 2.0
					/ ((hxLeft + hxRight) * hxRight);

			// Middle
			xi = std::get<0>(pair);
			solverHandler.setPreviousXeFlux(localRate, xi - xs);
		}
	}

	// Master process
	if (procId == 0) {
<<<<<<< HEAD
		// Get the fluence (Multiply by the size of the grid)
		double fluence = fluxHandler->getFluence() * (grid[Mx - 1] - grid[1]);

		// Get the number of xenon that went to the GB
		double nXenon = solverHandler.getNXeGB();

=======
>>>>>>> 53bdf7c6
		// Print the result
		std::cout << "\nTime: " << time << std::endl;
		std::cout << "Xenon concentration = " << totalConcData[0] << std::endl;
		std::cout << "Xenon GB = " << nXenon << std::endl << std::endl;

		// Make sure the average partial radius makes sense
		double averagePartialRadius = totalConcData[4] / totalConcData[3];
		double minRadius = pow(
				(3.0 * (double) minSizes[0])
						/ (4.0 * xolotlCore::pi * network.getDensity()),
				(1.0 / 3.0));
		if (partialBubbleConcentration < 1.e-16
				|| averagePartialRadius < minRadius)
			averagePartialRadius = minRadius;

		// Uncomment to write the retention and the fluence in a file
		std::ofstream outputFile;
		outputFile.open("retentionOut.txt", ios::app);
		outputFile << time << " " << totalConcData[0] << " "
				<< totalConcData[2] / totalConcData[1] << " "
<<<<<<< HEAD
				<< totalConcData[4] / totalConcData[3] << " " << nXenon
				<< std::endl;
=======
				<< averagePartialRadius << std::endl;
>>>>>>> 53bdf7c6
		outputFile.close();
	}

	// Restore the solutionArray
	ierr = DMDAVecRestoreArrayDOFRead(da, localSolution, &solutionArray);
	CHKERRQ(ierr);
	ierr = DMRestoreLocalVector(da, &localSolution);
	CHKERRQ(ierr);

	PetscFunctionReturn(0);
}

#undef __FUNCT__
#define __FUNCT__ Actual__FUNCT__("xolotlSolver", "computeHeliumConc1D")
/**
 * This is a monitoring method that will compute the helium concentrations
 */
PetscErrorCode computeHeliumConc1D(TS ts, PetscInt timestep, PetscReal time,
		Vec solution, void *ictx) {

	xperf::ScopedTimer myTimer(heConcTimer);

	// Initial declarations
	PetscErrorCode ierr;
	PetscInt xs, xm;

	PetscFunctionBeginUser;

	// Gets the process ID (important when it is running in parallel)
	auto xolotlComm = xolotlCore::MPIUtils::getMPIComm();
	int procId;
	MPI_Comm_rank(xolotlComm, &procId);

	// Get the solver handler
	auto& solverHandler = PetscSolver::getSolverHandler();

	// Get the da from ts
	DM da;
	ierr = TSGetDM(ts, &da);
	CHKERRQ(ierr);

	// Get the corners of the grid
	ierr = DMDAGetCorners(da, &xs, NULL, NULL, &xm, NULL, NULL);
	CHKERRQ(ierr);

	// Get the physical grid in the x direction
	auto grid = solverHandler.getXGrid();

	// Get the network
	auto& network = solverHandler.getNetwork();

	// Get the position of the surface
	int surfacePos = solverHandler.getSurfacePosition();

	// Get the total size of the grid
	PetscInt Mx;
	ierr = DMDAGetInfo(da, PETSC_IGNORE, &Mx, PETSC_IGNORE, PETSC_IGNORE,
	PETSC_IGNORE, PETSC_IGNORE, PETSC_IGNORE, PETSC_IGNORE,
	PETSC_IGNORE, PETSC_IGNORE, PETSC_IGNORE, PETSC_IGNORE,
	PETSC_IGNORE);
	CHKERRQ(ierr);

	// Get the array of concentration
	double **solutionArray, *gridPointSolution;
	ierr = DMDAVecGetArrayDOFRead(da, solution, &solutionArray);
	CHKERRQ(ierr);

	// Create the vectors that will hold the concentrations
	// as a function of helium size
	std::vector<double> heConcLocal;
	std::vector<double> heConcentrations;
	int maxSize = 1001;
	// Initialize
	for (int i = 0; i < maxSize; i++) {
		heConcLocal.push_back(0.0);
		heConcentrations.push_back(0.0);
	}

	// Open the file
	std::ofstream outputFile;
	if (procId == 0) {
		std::stringstream name;
		name << "heliumConc_" << timestep << ".dat";
		outputFile.open(name.str());
	}

	// Loop on the full grid
	for (PetscInt xi = surfacePos + 1; xi < Mx; xi++) {
		// Set x
		double x = grid[xi + 1] - grid[1];

		// If we are on the right process
		if (xi >= xs && xi < xs + xm) {
			// Get the pointer to the beginning of the solution data for this grid point
			gridPointSolution = solutionArray[xi];

			// Update the concentration in the network
			network.updateConcentrationsFromArray(gridPointSolution);

			// Loop on all the indices
			for (int l = 0; l < indices1D.size(); l++) {
				// Add the current concentration
				heConcLocal[weights1D[l]] += gridPointSolution[indices1D[l]]
						* (grid[xi + 1] - grid[xi]);
			}

			// Loop on the super clusters
			for (auto const& currMapItem : network.getAll(
					ReactantType::PSISuper)) {

				// Get the super cluster
				auto const& superCluster =
						static_cast<PSISuperCluster&>(*(currMapItem.second));
				// Loop on its boundaries
				for (auto const& i : superCluster.getBounds(0)) {
					for (auto const& j : superCluster.getBounds(3)) {
						if (!superCluster.isIn(i, 0, 0, j))
							continue;
						heConcLocal[i] += superCluster.getConcentration(
								superCluster.getDistance(i, 0), 0, 0,
								superCluster.getDistance(j, 3))
								* (grid[xi + 1] - grid[xi]);
					}
				}
			}
		}

		// Gather all the data
		MPI_Reduce(&heConcLocal[0], &heConcentrations[0], maxSize, MPI_DOUBLE,
		MPI_SUM, 0, xolotlComm);

		// Print it from the main proc
		if (procId == 0) {
			for (int i = 0; i < maxSize; i++) {
				if (heConcentrations[i] > 1.0e-16) {
					outputFile << x << " " << i << " " << heConcentrations[i]
							<< std::endl;
				}
			}
		}

		// Reinitialize the concentrations
		for (int i = 0; i < maxSize; i++) {
			heConcLocal[i] = 0.0;
			heConcentrations[i] = 0.0;
		}
	}

	// Close the file
	outputFile.close();

	// Restore the solutionArray
	ierr = DMDAVecRestoreArrayDOFRead(da, solution, &solutionArray);
	CHKERRQ(ierr);

	PetscFunctionReturn(0);
}

#undef __FUNCT__
#define __FUNCT__ Actual__FUNCT__("xolotlSolver", "computeCumulativeHelium1D")
/**
 * This is a monitoring method that will compute the cumulative distribution of helium
 */
PetscErrorCode computeCumulativeHelium1D(TS ts, PetscInt timestep,
		PetscReal time, Vec solution, void *ictx) {

	xperf::ScopedTimer myTimer(cumHeTimer);

	// Initial declarations
	PetscErrorCode ierr;
	PetscInt xs, xm;

	PetscFunctionBeginUser;

	// Gets the process ID (important when it is running in parallel)
	auto xolotlComm = xolotlCore::MPIUtils::getMPIComm();
	int procId;
	MPI_Comm_rank(xolotlComm, &procId);

	// Get the solver handler
	auto& solverHandler = PetscSolver::getSolverHandler();

	// Get the network
	auto& network = solverHandler.getNetwork();

	// Get the position of the surface
	int surfacePos = solverHandler.getSurfacePosition();

	// Get the da from ts
	DM da;
	ierr = TSGetDM(ts, &da);
	CHKERRQ(ierr);

	// Get the corners of the grid
	ierr = DMDAGetCorners(da, &xs, NULL, NULL, &xm, NULL, NULL);
	CHKERRQ(ierr);

	// Get the total size of the grid
	PetscInt Mx;
	ierr = DMDAGetInfo(da, PETSC_IGNORE, &Mx, PETSC_IGNORE, PETSC_IGNORE,
	PETSC_IGNORE, PETSC_IGNORE, PETSC_IGNORE, PETSC_IGNORE,
	PETSC_IGNORE, PETSC_IGNORE, PETSC_IGNORE, PETSC_IGNORE,
	PETSC_IGNORE);
	CHKERRQ(ierr);

	// Get the physical grid
	auto grid = solverHandler.getXGrid();

	// Get the array of concentration
	PetscReal **solutionArray;
	ierr = DMDAVecGetArrayDOFRead(da, solution, &solutionArray);
	CHKERRQ(ierr);

	// Store the concentration over the grid
	double heConcentration = 0.0;

	// Declare the pointer for the concentrations at a specific grid point
	PetscReal *gridPointSolution;

	// Create the output file
	std::ofstream outputFile;
	if (procId == 0) {
		std::stringstream name;
		name << "heliumCumul_" << timestep << ".dat";
		outputFile.open(name.str());
	}

	// Loop on the entire grid
	for (int xi = surfacePos + 1; xi < Mx; xi++) {
		// Set x
		double x = grid[xi + 1] - grid[1];

		// Initialize the helium concentration at this grid point
		double heLocalConc = 0.0;

		// Check if this process is in charge of xi
		if (xi >= xs && xi < xs + xm) {
			// Get the pointer to the beginning of the solution data for this grid point
			gridPointSolution = solutionArray[xi];

			// Update the concentration in the network
			network.updateConcentrationsFromArray(gridPointSolution);

			// Get the total helium concentration at this grid point
			heLocalConc += network.getTotalAtomConcentration()
					* (grid[xi + 1] - grid[xi]);
		}

		// Get the value on procId = 0
		double heConc = 0.0;
		MPI_Reduce(&heLocalConc, &heConc, 1, MPI_DOUBLE, MPI_SUM, 0,
				xolotlComm);

		// The master process computes the cumulative value and writes in the file
		if (procId == 0) {
			heConcentration += heConc;
			outputFile << x - (grid[surfacePos + 1] - grid[1]) << " "
					<< heConcentration << std::endl;
		}
	}

	// Close the file
	if (procId == 0) {
		outputFile.close();
	}

	// Restore the solutionArray
	ierr = DMDAVecRestoreArrayDOFRead(da, solution, &solutionArray);
	CHKERRQ(ierr);

	PetscFunctionReturn(0);
}

#undef __FUNCT__
#define __FUNCT__ Actual__FUNCT__("xolotlSolver", "computeAlloy1D")
/**
 * This is a monitoring method that will compute average density and diameter
 */
PetscErrorCode computeAlloy1D(TS ts, PetscInt timestep, PetscReal time,
		Vec solution, void *ictx) {

	// Initial declarations
	PetscErrorCode ierr;
	PetscInt xs, xm;

	PetscFunctionBeginUser;

	// Get the number of processes
	int worldSize;
	MPI_Comm_size(PETSC_COMM_WORLD, &worldSize);

	// Gets the process ID
	int procId;
	MPI_Comm_rank(PETSC_COMM_WORLD, &procId);

	// Get the solver handler
	auto& solverHandler = PetscSolver::getSolverHandler();

	// Get the physical grid and its length
	auto grid = solverHandler.getXGrid();
	int xSize = grid.size();

	// Get the position of the surface
	int surfacePos = solverHandler.getSurfacePosition();

	// Get the da from ts
	DM da;
	ierr = TSGetDM(ts, &da);
	CHKERRQ(ierr);

	// Get the corners of the grid
	ierr = DMDAGetCorners(da, &xs, NULL, NULL, &xm, NULL, NULL);
	CHKERRQ(ierr);

	// Get the total size of the grid
	PetscInt Mx;
	ierr = DMDAGetInfo(da, PETSC_IGNORE, &Mx, PETSC_IGNORE, PETSC_IGNORE,
	PETSC_IGNORE, PETSC_IGNORE, PETSC_IGNORE, PETSC_IGNORE,
	PETSC_IGNORE, PETSC_IGNORE, PETSC_IGNORE, PETSC_IGNORE,
	PETSC_IGNORE);
	CHKERRQ(ierr);

	// Get the array of concentration
	PetscReal **solutionArray;
	ierr = DMDAVecGetArrayDOFRead(da, solution, &solutionArray);
	CHKERRQ(ierr);

	// Get the network
	auto& network = solverHandler.getNetwork();

	// Initial declarations for the density and diameter
	double iDensity = 0.0, vDensity = 0.0, voidDensity = 0.0,
			frankDensity = 0.0, faultedDensity = 0.0, perfectDensity = 0.0,
			voidPartialDensity = 0.0, frankPartialDensity = 0.0,
			faultedPartialDensity = 0.0, perfectPartialDensity = 0.0,
			iDiameter = 0.0, vDiameter = 0.0, voidDiameter = 0.0,
			frankDiameter = 0.0, faultedDiameter = 0.0, perfectDiameter = 0.0,
			voidPartialDiameter = 0.0, frankPartialDiameter = 0.0,
			faultedPartialDiameter = 0.0, perfectPartialDiameter = 0.0;

	// Get the minimum size for the loop densities and diameters
	auto minSizes = solverHandler.getMinSizes();

	// Declare the pointer for the concentrations at a specific grid point
	PetscReal *gridPointSolution;

	// Loop on the grid
	for (PetscInt xi = xs; xi < xs + xm; xi++) {

		// Boundary conditions
		if (xi < surfacePos || xi == Mx - 1)
			continue;

		// Get the pointer to the beginning of the solution data for this grid point
		gridPointSolution = solutionArray[xi];

		// Update the concentration in the network
		network.updateConcentrationsFromArray(gridPointSolution);

		// Loop on I
		for (auto const& iMapItem : network.getAll(ReactantType::I)) {
			// Get the cluster
			auto const& cluster = *(iMapItem.second);
			iDensity += gridPointSolution[cluster.getId() - 1];
			iDiameter += gridPointSolution[cluster.getId() - 1]
					* cluster.getReactionRadius() * 2.0;
		}

		// Loop on V
		for (auto const& vMapItem : network.getAll(ReactantType::V)) {
			// Get the cluster
			auto const& cluster = *(vMapItem.second);
			vDensity += gridPointSolution[cluster.getId() - 1];
			vDiameter += gridPointSolution[cluster.getId() - 1]
					* cluster.getReactionRadius() * 2.0;
		}

		// Loop on Void
		for (auto const& voidMapItem : network.getAll(ReactantType::Void)) {
			// Get the cluster
			auto const& cluster = *(voidMapItem.second);
			voidDensity += gridPointSolution[cluster.getId() - 1];
			voidDiameter += gridPointSolution[cluster.getId() - 1]
					* cluster.getReactionRadius() * 2.0;
			if (cluster.getSize() >= minSizes[0]) {
				voidPartialDensity += gridPointSolution[cluster.getId() - 1];
				voidPartialDiameter += gridPointSolution[cluster.getId() - 1]
						* cluster.getReactionRadius() * 2.0;
			}
		}
		for (auto const& voidMapItem : network.getAll(ReactantType::VoidSuper)) {
			// Get the cluster
			auto const& cluster =
					static_cast<AlloySuperCluster&>(*(voidMapItem.second));
			voidDensity += cluster.getTotalConcentration();
			voidDiameter += cluster.getTotalConcentration()
					* cluster.getReactionRadius() * 2.0;
			if (cluster.getSize() >= minSizes[0]) {
				voidPartialDensity += cluster.getTotalConcentration();
				voidPartialDiameter += cluster.getTotalConcentration()
						* cluster.getReactionRadius() * 2.0;
			}
		}

		// Loop on Faulted
		for (auto const& faultedMapItem : network.getAll(ReactantType::Faulted)) {
			// Get the cluster
			auto const& cluster = *(faultedMapItem.second);
			faultedDensity += gridPointSolution[cluster.getId() - 1];
			faultedDiameter += gridPointSolution[cluster.getId() - 1]
					* cluster.getReactionRadius() * 2.0;
			if (cluster.getSize() >= minSizes[1]) {
				faultedPartialDensity += gridPointSolution[cluster.getId() - 1];
				faultedPartialDiameter += gridPointSolution[cluster.getId() - 1]
						* cluster.getReactionRadius() * 2.0;
			}
		}
		for (auto const& faultedMapItem : network.getAll(
				ReactantType::FaultedSuper)) {
			// Get the cluster
			auto const& cluster =
					static_cast<AlloySuperCluster&>(*(faultedMapItem.second));
			faultedDensity += cluster.getTotalConcentration();
			faultedDiameter += cluster.getTotalConcentration()
					* cluster.getReactionRadius() * 2.0;
			if (cluster.getSize() >= minSizes[1]) {
				faultedPartialDensity += cluster.getTotalConcentration();
				faultedPartialDiameter += cluster.getTotalConcentration()
						* cluster.getReactionRadius() * 2.0;
			}
		}

		// Loop on Perfect
		for (auto const& perfectMapItem : network.getAll(ReactantType::Perfect)) {
			// Get the cluster
			auto const& cluster = *(perfectMapItem.second);
			perfectDensity += gridPointSolution[cluster.getId() - 1];
			perfectDiameter += gridPointSolution[cluster.getId() - 1]
					* cluster.getReactionRadius() * 2.0;
			if (cluster.getSize() >= minSizes[2]) {
				perfectPartialDensity += gridPointSolution[cluster.getId() - 1];
				perfectPartialDiameter += gridPointSolution[cluster.getId() - 1]
						* cluster.getReactionRadius() * 2.0;
			}
		}
		for (auto const& perfectMapItem : network.getAll(
				ReactantType::PerfectSuper)) {
			// Get the cluster
			auto const& cluster =
					static_cast<AlloySuperCluster&>(*(perfectMapItem.second));
			perfectDensity += cluster.getTotalConcentration();
			perfectDiameter += cluster.getTotalConcentration()
					* cluster.getReactionRadius() * 2.0;
			if (cluster.getSize() >= minSizes[2]) {
				perfectPartialDensity += cluster.getTotalConcentration();
				perfectPartialDiameter += cluster.getTotalConcentration()
						* cluster.getReactionRadius() * 2.0;
			}
		}

		// Loop on Frank
		for (auto const& frankMapItem : network.getAll(ReactantType::Frank)) {
			// Get the cluster
			auto const& cluster = *(frankMapItem.second);
			frankDensity += gridPointSolution[cluster.getId() - 1];
			frankDiameter += gridPointSolution[cluster.getId() - 1]
					* cluster.getReactionRadius() * 2.0;
			if (cluster.getSize() >= minSizes[3]) {
				frankPartialDensity += gridPointSolution[cluster.getId() - 1];
				frankPartialDiameter += gridPointSolution[cluster.getId() - 1]
						* cluster.getReactionRadius() * 2.0;
			}
		}
		for (auto const& frankMapItem : network.getAll(ReactantType::FrankSuper)) {
			// Get the cluster
			auto const& cluster =
					static_cast<AlloySuperCluster&>(*(frankMapItem.second));
			frankDensity += cluster.getTotalConcentration();
			frankDiameter += cluster.getTotalConcentration()
					* cluster.getReactionRadius() * 2.0;
			if (cluster.getSize() >= minSizes[3]) {
				frankPartialDensity += cluster.getTotalConcentration();
				frankPartialDiameter += cluster.getTotalConcentration()
						* cluster.getReactionRadius() * 2.0;
			}
		}
	}

	// Sum all the concentrations through MPI reduce
	double iTotalDensity = 0.0, vTotalDensity = 0.0, voidTotalDensity = 0.0,
			frankTotalDensity = 0.0, faultedTotalDensity = 0.0,
			perfectTotalDensity = 0.0, voidPartialTotalDensity = 0.0,
			frankPartialTotalDensity = 0.0, faultedPartialTotalDensity = 0.0,
			perfectPartialTotalDensity = 0.0, iTotalDiameter = 0.0,
			vTotalDiameter = 0.0, voidTotalDiameter = 0.0, frankTotalDiameter =
					0.0, faultedTotalDiameter = 0.0, perfectTotalDiameter = 0.0,
			voidPartialTotalDiameter = 0.0, frankPartialTotalDiameter = 0.0,
			faultedPartialTotalDiameter = 0.0,
			perfectPartialTotalDiameter = 0.0;
	MPI_Reduce(&iDensity, &iTotalDensity, 1, MPI_DOUBLE, MPI_SUM, 0,
			PETSC_COMM_WORLD);
	MPI_Reduce(&vDensity, &vTotalDensity, 1, MPI_DOUBLE, MPI_SUM, 0,
			PETSC_COMM_WORLD);
	MPI_Reduce(&voidDensity, &voidTotalDensity, 1, MPI_DOUBLE, MPI_SUM, 0,
			PETSC_COMM_WORLD);
	MPI_Reduce(&perfectDensity, &perfectTotalDensity, 1, MPI_DOUBLE, MPI_SUM, 0,
			PETSC_COMM_WORLD);
	MPI_Reduce(&frankDensity, &frankTotalDensity, 1, MPI_DOUBLE, MPI_SUM, 0,
			PETSC_COMM_WORLD);
	MPI_Reduce(&faultedDensity, &faultedTotalDensity, 1, MPI_DOUBLE, MPI_SUM, 0,
			PETSC_COMM_WORLD);
	MPI_Reduce(&voidPartialDensity, &voidPartialTotalDensity, 1, MPI_DOUBLE,
	MPI_SUM, 0, PETSC_COMM_WORLD);
	MPI_Reduce(&perfectPartialDensity, &perfectPartialTotalDensity, 1,
	MPI_DOUBLE, MPI_SUM, 0, PETSC_COMM_WORLD);
	MPI_Reduce(&frankPartialDensity, &frankPartialTotalDensity, 1, MPI_DOUBLE,
	MPI_SUM, 0, PETSC_COMM_WORLD);
	MPI_Reduce(&faultedPartialDensity, &faultedPartialTotalDensity, 1,
	MPI_DOUBLE, MPI_SUM, 0, PETSC_COMM_WORLD);
	MPI_Reduce(&iDiameter, &iTotalDiameter, 1, MPI_DOUBLE, MPI_SUM, 0,
			PETSC_COMM_WORLD);
	MPI_Reduce(&vDiameter, &vTotalDiameter, 1, MPI_DOUBLE, MPI_SUM, 0,
			PETSC_COMM_WORLD);
	MPI_Reduce(&voidDiameter, &voidTotalDiameter, 1, MPI_DOUBLE, MPI_SUM, 0,
			PETSC_COMM_WORLD);
	MPI_Reduce(&perfectDiameter, &perfectTotalDiameter, 1, MPI_DOUBLE, MPI_SUM,
			0, PETSC_COMM_WORLD);
	MPI_Reduce(&frankDiameter, &frankTotalDiameter, 1, MPI_DOUBLE, MPI_SUM, 0,
			PETSC_COMM_WORLD);
	MPI_Reduce(&faultedDiameter, &faultedTotalDiameter, 1, MPI_DOUBLE, MPI_SUM,
			0, PETSC_COMM_WORLD);
	MPI_Reduce(&voidPartialDiameter, &voidPartialTotalDiameter, 1, MPI_DOUBLE,
	MPI_SUM, 0, PETSC_COMM_WORLD);
	MPI_Reduce(&perfectPartialDiameter, &perfectPartialTotalDiameter, 1,
	MPI_DOUBLE, MPI_SUM, 0, PETSC_COMM_WORLD);
	MPI_Reduce(&frankPartialDiameter, &frankPartialTotalDiameter, 1, MPI_DOUBLE,
	MPI_SUM, 0, PETSC_COMM_WORLD);
	MPI_Reduce(&faultedPartialDiameter, &faultedPartialTotalDiameter, 1,
	MPI_DOUBLE, MPI_SUM, 0, PETSC_COMM_WORLD);

	// Average the data
	if (procId == 0) {
		iTotalDensity = iTotalDensity / (grid[Mx] - grid[surfacePos + 1]);
		vTotalDensity = vTotalDensity / (grid[Mx] - grid[surfacePos + 1]);
		voidTotalDensity = voidTotalDensity / (grid[Mx] - grid[surfacePos + 1]);
		perfectTotalDensity = perfectTotalDensity
				/ (grid[Mx] - grid[surfacePos + 1]);
		faultedTotalDensity = faultedTotalDensity
				/ (grid[Mx] - grid[surfacePos + 1]);
		frankTotalDensity = frankTotalDensity
				/ (grid[Mx] - grid[surfacePos + 1]);
		voidPartialTotalDensity = voidPartialTotalDensity
				/ (grid[Mx] - grid[surfacePos + 1]);
		perfectPartialTotalDensity = perfectPartialTotalDensity
				/ (grid[Mx] - grid[surfacePos + 1]);
		faultedPartialTotalDensity = faultedPartialTotalDensity
				/ (grid[Mx] - grid[surfacePos + 1]);
		frankPartialTotalDensity = frankPartialTotalDensity
				/ (grid[Mx] - grid[surfacePos + 1]);
		iTotalDiameter = iTotalDiameter
				/ (iTotalDensity * (grid[Mx] - grid[surfacePos + 1]));
		vTotalDiameter = vTotalDiameter
				/ (vTotalDensity * (grid[Mx] - grid[surfacePos + 1]));
		voidTotalDiameter = voidTotalDiameter
				/ (voidTotalDensity * (grid[Mx] - grid[surfacePos + 1]));
		perfectTotalDiameter = perfectTotalDiameter
				/ (perfectTotalDensity * (grid[Mx] - grid[surfacePos + 1]));
		faultedTotalDiameter = faultedTotalDiameter
				/ (faultedTotalDensity * (grid[Mx] - grid[surfacePos + 1]));
		frankTotalDiameter = frankTotalDiameter
				/ (frankTotalDensity * (grid[Mx] - grid[surfacePos + 1]));
		voidPartialTotalDiameter = voidPartialTotalDiameter
				/ (voidPartialTotalDensity * (grid[Mx] - grid[surfacePos + 1]));
		perfectPartialTotalDiameter = perfectPartialTotalDiameter
				/ (perfectPartialTotalDensity
						* (grid[Mx] - grid[surfacePos + 1]));
		faultedPartialTotalDiameter = faultedPartialTotalDiameter
				/ (faultedPartialTotalDensity
						* (grid[Mx] - grid[surfacePos + 1]));
		frankPartialTotalDiameter =
				frankPartialTotalDiameter
						/ (frankPartialTotalDensity
								* (grid[Mx] - grid[surfacePos + 1]));

		// Set the output precision
		const int outputPrecision = 5;

		// Open the output file
		std::fstream outputFile;
		outputFile.open("Alloy.dat", std::fstream::out | std::fstream::app);
		outputFile << std::setprecision(outputPrecision);

		// Output the data
		outputFile << timestep << " " << time << " " << iTotalDensity << " "
				<< iTotalDiameter << " " << vTotalDensity << " "
				<< vTotalDiameter << " " << voidTotalDensity << " "
				<< voidTotalDiameter << " " << faultedTotalDensity << " "
				<< faultedTotalDiameter << " " << perfectTotalDensity << " "
				<< perfectTotalDiameter << " " << frankTotalDensity << " "
				<< frankTotalDiameter << " " << voidPartialTotalDensity << " "
				<< voidPartialTotalDiameter << " " << faultedPartialTotalDensity
				<< " " << faultedPartialTotalDiameter << " "
				<< perfectPartialTotalDensity << " "
				<< perfectPartialTotalDiameter << " "
				<< frankPartialTotalDensity << " " << frankPartialTotalDiameter
				<< std::endl;

		// Close the output file
		outputFile.close();
	}

	// Restore the PETSC solution array
	ierr = DMDAVecRestoreArrayDOFRead(da, solution, &solutionArray);
	CHKERRQ(ierr);

	PetscFunctionReturn(0);

}

#undef __FUNCT__
#define __FUNCT__ Actual__FUNCT__("xolotlSolver", "monitorScatter1D")
/**
 * This is a monitoring method that will save 1D plots of the xenon concentration
 * distribution at the middle of the grid.
 */
PetscErrorCode monitorScatter1D(TS ts, PetscInt timestep, PetscReal time,
		Vec solution, void *) {
	xperf::ScopedTimer myTimer(scatterTimer);

	// Initial declarations
	PetscErrorCode ierr;
	double **solutionArray, *gridPointSolution;
	PetscInt xs, xm, xi, Mx;

	PetscFunctionBeginUser;

	// Don't do anything if it is not on the stride
	if (timestep % 200 != 0)
		PetscFunctionReturn(0);

	// Gets the process ID (important when it is running in parallel)
	auto xolotlComm = xolotlCore::MPIUtils::getMPIComm();
	int procId;
	MPI_Comm_rank(xolotlComm, &procId);

	// Get the da from ts
	DM da;
	ierr = TSGetDM(ts, &da);
	CHKERRQ(ierr);

	// Get the solutionArray
	ierr = DMDAVecGetArrayDOFRead(da, solution, &solutionArray);
	CHKERRQ(ierr);

	// Get the corners of the grid
	ierr = DMDAGetCorners(da, &xs, NULL, NULL, &xm, NULL, NULL);
	CHKERRQ(ierr);

	// Get the size of the total grid
	ierr = DMDAGetInfo(da, PETSC_IGNORE, &Mx, PETSC_IGNORE, PETSC_IGNORE,
	PETSC_IGNORE, PETSC_IGNORE, PETSC_IGNORE, PETSC_IGNORE,
	PETSC_IGNORE, PETSC_IGNORE, PETSC_IGNORE, PETSC_IGNORE,
	PETSC_IGNORE);
	CHKERRQ(ierr);

	// Get the solver handler
	auto& solverHandler = PetscSolver::getSolverHandler();

	// Get the network and its size
	auto& network = solverHandler.getNetwork();
	int networkSize = network.size();
	auto& superClusters = network.getAll(ReactantType::NESuper);

	// Get the index of the middle of the grid
	PetscInt ix = Mx / 2;

	if (procId == 0) {
		// Create a Point vector to store the data to give to the data provider
		// for the visualization
		auto myPoints = std::make_shared<std::vector<xolotlViz::Point> >();

		// If the middle is on this process
		if (ix >= xs && ix < xs + xm) {
			// Get the pointer to the beginning of the solution data for this grid point
			gridPointSolution = solutionArray[ix];

			// Update the concentration in the network
			network.updateConcentrationsFromArray(gridPointSolution);

			for (int i = 0; i < networkSize - superClusters.size(); i++) {
				// Create a Point with the concentration[i] as the value
				// and add it to myPoints
				xolotlViz::Point aPoint;
				aPoint.value = gridPointSolution[i];
				aPoint.t = time;
				aPoint.x = (double) i + 1.0;
				myPoints->push_back(aPoint);
			}

			// Loop on the super clusters
			auto& allReactants = network.getAll();
			std::for_each(allReactants.begin(), allReactants.end(),
					[&time,&myPoints](IReactant& currReactant) {

						if (currReactant.getType() == ReactantType::NESuper) {
							auto& cluster = static_cast<NESuperCluster&>(currReactant);
							// Get the width and average
							int width = cluster.getSectionWidth();
							double nXe = cluster.getAverage();
							// Loop on the width
							for (int k = nXe + 1.0 - (double) width / 2.0;
									k < nXe + (double) width / 2.0; k++) {
								// Compute the distance
								double dist = cluster.getDistance(k);
								// Create a Point with the concentration[i] as the value
								// and add it to myPoints
								xolotlViz::Point aPoint;
								aPoint.value = cluster.getConcentration(dist);
								aPoint.t = time;
								aPoint.x = (double) k;
								myPoints->push_back(aPoint);
							}
						}
					});
		}

		// else receive the values from another process
		else {
			for (int i = 0; i < networkSize - superClusters.size(); i++) {
				double conc = 0.0;
<<<<<<< HEAD
				MPI_Recv(&conc, 1, MPI_DOUBLE, MPI_ANY_SOURCE, 10, xolotlComm,
						MPI_STATUS_IGNORE);
=======
				MPI_Recv(&conc, 1, MPI_DOUBLE, MPI_ANY_SOURCE, 10,
						MPI_COMM_WORLD, MPI_STATUS_IGNORE);
>>>>>>> 53bdf7c6
				// Create a Point with conc as the value
				// and add it to myPoints
				xolotlViz::Point aPoint;
				aPoint.value = conc;
				aPoint.t = time;
				aPoint.x = (double) i + 1.0;
				myPoints->push_back(aPoint);
			}

			// Loop on the super clusters
			auto& allReactants = network.getAll();
			std::for_each(allReactants.begin(), allReactants.end(),
					[&time,&myPoints,&xolotlComm](IReactant& currReactant) {

						if (currReactant.getType() == ReactantType::NESuper) {
							auto& cluster = static_cast<NESuperCluster&>(currReactant);
							// Get the width and average
							int width = cluster.getSectionWidth();
							double nXe = cluster.getAverage();
							// Loop on the width
							for (int k = nXe + 1.0 - (double) width / 2.0;
									k < nXe + (double) width / 2.0; k++) {
								double conc = 0.0;
								MPI_Recv(&conc, 1, MPI_DOUBLE, MPI_ANY_SOURCE, 11,
										xolotlComm, MPI_STATUS_IGNORE);
								// Create a Point with conc as the value
								// and add it to myPoints
								xolotlViz::Point aPoint;
								aPoint.value = conc;
								aPoint.t = time;
								aPoint.x = (double) k;
								myPoints->push_back(aPoint);
							}
						}
					});
		}

		// Get the data provider and give it the points
		scatterPlot1D->getDataProvider()->setPoints(myPoints);

		// Change the title of the plot and the name of the data
		std::stringstream title;
		title << "Size Distribution";
		scatterPlot1D->getDataProvider()->setDataName(title.str());
		scatterPlot1D->plotLabelProvider->titleLabel = title.str();
		// Give the time to the label provider
		std::stringstream timeLabel;
		timeLabel << "time: " << std::setprecision(4) << time << "s";
		scatterPlot1D->plotLabelProvider->timeLabel = timeLabel.str();
		// Get the current time step
		PetscReal currentTimeStep;
		ierr = TSGetTimeStep(ts, &currentTimeStep);
		CHKERRQ(ierr);
		// Give the timestep to the label provider
		std::stringstream timeStepLabel;
		timeStepLabel << "dt: " << std::setprecision(4) << currentTimeStep
				<< "s";
		scatterPlot1D->plotLabelProvider->timeStepLabel = timeStepLabel.str();

		// Render and save in file
		std::stringstream fileName;
		fileName << "Scatter_TS" << timestep << ".png";
		scatterPlot1D->write(fileName.str());
	}

	else {
		// If the middle is on this process
		if (ix >= xs && ix < xs + xm) {
			// Get the pointer to the beginning of the solution data for this grid point
			gridPointSolution = solutionArray[ix];

			for (int i = 0; i < networkSize - superClusters.size(); i++) {
				// Send the value of each concentration to the master process
				MPI_Send(&gridPointSolution[i], 1, MPI_DOUBLE, 0, 10,
<<<<<<< HEAD
						xolotlComm);
=======
						MPI_COMM_WORLD);
>>>>>>> 53bdf7c6
			}

			// Loop on the super clusters
			auto& allReactants = network.getAll();
			std::for_each(allReactants.begin(), allReactants.end(),
					[&xolotlComm](IReactant& currReactant) {

						if (currReactant.getType() == ReactantType::NESuper) {
							auto& cluster = static_cast<NESuperCluster&>(currReactant);
							// Get the width and average
							int width = cluster.getSectionWidth();
							double nXe = cluster.getAverage();
							// Loop on the width
							for (int k = nXe + 1.0 - (double) width / 2.0; k < nXe + (double) width / 2.0; k++) {
								// Compute the distance
								double dist = cluster.getDistance(k);
								double conc = cluster.getConcentration(dist);
								// Send the value of each concentration to the master process
								MPI_Send(&conc, 1, MPI_DOUBLE, 0, 11, xolotlComm);
							}
						}
					});
		}
	}

// Restore the solutionArray
	ierr = DMDAVecRestoreArrayDOFRead(da, solution, &solutionArray);
	CHKERRQ(ierr);

	PetscFunctionReturn(0);
}

#undef __FUNCT__
#define __FUNCT__ Actual__FUNCT__("xolotlSolver", "monitorSeries1D")
/**
 * This is a monitoring method that will save 1D plots of many concentrations
 */
PetscErrorCode monitorSeries1D(TS ts, PetscInt timestep, PetscReal time,
		Vec solution, void *) {

	xperf::ScopedTimer myTimer(seriesTimer);

// Initial declarations
	PetscErrorCode ierr;
	const double **solutionArray, *gridPointSolution;
	PetscInt xs, xm, xi;
	double x = 0.0;

	PetscFunctionBeginUser;

// Don't do anything if it is not on the stride
	if (timestep % 10 != 0)
		PetscFunctionReturn(0);

// Get the number of processes
	auto xolotlComm = xolotlCore::MPIUtils::getMPIComm();
	int worldSize;
	MPI_Comm_size(xolotlComm, &worldSize);
// Gets the process ID (important when it is running in parallel)
	int procId;
	MPI_Comm_rank(xolotlComm, &procId);

// Get the da from ts
	DM da;
	ierr = TSGetDM(ts, &da);
	CHKERRQ(ierr);

// Get the solutionArray
	ierr = DMDAVecGetArrayDOFRead(da, solution, &solutionArray);
	CHKERRQ(ierr);

// Get the corners of the grid
	ierr = DMDAGetCorners(da, &xs, NULL, NULL, &xm, NULL, NULL);
	CHKERRQ(ierr);

// Get the solver handler
	auto& solverHandler = PetscSolver::getSolverHandler();

// Get the network and its size
	auto& network = solverHandler.getNetwork();
	const int networkSize = network.size();

// Get the physical grid
	auto grid = solverHandler.getXGrid();

// To plot a maximum of 18 clusters of the whole benchmark
	const int loopSize = std::min(18, networkSize);

	if (procId == 0) {
		// Create a Point vector to store the data to give to the data provider
		// for the visualization
		std::vector<std::vector<xolotlViz::Point> > myPoints(loopSize);

		// Loop on the grid
		for (xi = xs; xi < xs + xm; xi++) {
			// Get the pointer to the beginning of the solution data for this grid point
			gridPointSolution = solutionArray[xi];

			for (int i = 0; i < loopSize; i++) {
				// Create a Point with the concentration[i] as the value
				// and add it to myPoints
				xolotlViz::Point aPoint;
				aPoint.value = gridPointSolution[i];
				aPoint.t = time;
				aPoint.x = grid[xi + 1] - grid[1];
				myPoints[i].push_back(aPoint);
			}
		}

		// Loop on the other processes
		for (int i = 1; i < worldSize; i++) {
			// Get the size of the local grid of that process
			int localSize = 0;
<<<<<<< HEAD
			MPI_Recv(&localSize, 1, MPI_INT, i, 20, xolotlComm,
=======
			MPI_Recv(&localSize, 1, MPI_INT, i, 20, PETSC_COMM_WORLD,
>>>>>>> 53bdf7c6
					MPI_STATUS_IGNORE);

			// Loop on their grid
			for (int k = 0; k < localSize; k++) {
				// Get the position
<<<<<<< HEAD
				MPI_Recv(&x, 1, MPI_DOUBLE, i, 21, xolotlComm,
=======
				MPI_Recv(&x, 1, MPI_DOUBLE, i, 21, PETSC_COMM_WORLD,
>>>>>>> 53bdf7c6
						MPI_STATUS_IGNORE);

				for (int j = 0; j < loopSize; j++) {
					// and the concentrations
					double conc = 0.0;
<<<<<<< HEAD
					MPI_Recv(&conc, 1, MPI_DOUBLE, i, 22, xolotlComm,
=======
					MPI_Recv(&conc, 1, MPI_DOUBLE, i, 22, PETSC_COMM_WORLD,
>>>>>>> 53bdf7c6
							MPI_STATUS_IGNORE);

					// Create a Point with the concentration[i] as the value
					// and add it to myPoints
					xolotlViz::Point aPoint;
					aPoint.value = conc;					// He
					aPoint.t = time;
					aPoint.x = x;
					myPoints[j].push_back(aPoint);
				}
			}
		}

		// Get all the reactants to have access to their names
		auto const& reactants = network.getAll();

		for (int i = 0; i < loopSize; i++) {
			IReactant const& cluster = reactants.at(i);
			// Get the data provider and give it the points
			auto thePoints = std::make_shared<std::vector<xolotlViz::Point> >(
					myPoints[i]);
			seriesPlot1D->getDataProvider(i)->setPoints(thePoints);
			seriesPlot1D->getDataProvider(i)->setDataName(cluster.getName());
		}

		// Change the title of the plot
		std::stringstream title;
		title << "Concentrations";
		seriesPlot1D->plotLabelProvider->titleLabel = title.str();
		// Give the time to the label provider
		std::stringstream timeLabel;
		timeLabel << "time: " << std::setprecision(4) << time << "s";
		seriesPlot1D->plotLabelProvider->timeLabel = timeLabel.str();
		// Get the current time step
		PetscReal currentTimeStep;
		ierr = TSGetTimeStep(ts, &currentTimeStep);
		CHKERRQ(ierr);
		// Give the timestep to the label provider
		std::stringstream timeStepLabel;
		timeStepLabel << "dt: " << std::setprecision(4) << currentTimeStep
				<< "s";
		seriesPlot1D->plotLabelProvider->timeStepLabel = timeStepLabel.str();

		// Render and save in file
		std::stringstream fileName;
		fileName << "log_series_TS" << timestep << ".png";
		seriesPlot1D->write(fileName.str());
	}

	else {
		// Send the value of the local grid size to the master process
		MPI_Send(&xm, 1, MPI_DOUBLE, 0, 20, xolotlComm);

		// Loop on the grid
		for (xi = xs; xi < xs + xm; xi++) {
			// Dump x
			x = grid[xi + 1] - grid[1];

			// Get the pointer to the beginning of the solution data for this grid point
			gridPointSolution = solutionArray[xi];

			// Send the value of the local position to the master process
			MPI_Send(&x, 1, MPI_DOUBLE, 0, 21, xolotlComm);

			for (int i = 0; i < loopSize; i++) {
				// Send the value of the concentrations to the master process
				MPI_Send(&gridPointSolution[i], 1, MPI_DOUBLE, 0, 22,
						xolotlComm);
			}
		}
	}

	// Restore the solutionArray
	ierr = DMDAVecRestoreArrayDOFRead(da, solution, &solutionArray);
	CHKERRQ(ierr);

	PetscFunctionReturn(0);
}

#undef __FUNCT__
#define __FUNCT__ Actual__FUNCT__("xolotlSolver", "monitorSurface1D")
/**
 * This is a monitoring method that will save 2D plots for each depths of
 * the concentration as a function of the cluster composition.
 */
PetscErrorCode monitorSurface1D(TS ts, PetscInt timestep, PetscReal time,
		Vec solution, void *) {

	xperf::ScopedTimer myTimer(surfaceTimer);

	// Initial declarations
	PetscErrorCode ierr;
	const double **solutionArray, *gridPointSolution;
	PetscInt xs, xm, xi;

	PetscFunctionBeginUser;

	// Don't do anything if it is not on the stride
	if (timestep % 10 != 0)
		PetscFunctionReturn(0);

	// Get the da from ts
	DM da;
	ierr = TSGetDM(ts, &da);
	CHKERRQ(ierr);

	// Get the solutionArray
	ierr = DMDAVecGetArrayDOFRead(da, solution, &solutionArray);
	CHKERRQ(ierr);

	// Get the corners of the grid
	ierr = DMDAGetCorners(da, &xs, NULL, NULL, &xm, NULL, NULL);
	CHKERRQ(ierr);

	// Get the solver handler
	auto& solverHandler = PetscSolver::getSolverHandler();

	// Get the network
	auto& network = solverHandler.getNetwork();

	// Get the physical grid
	auto grid = solverHandler.getXGrid();

	// Get the maximum size of HeV clusters
	auto const& psiNetwork =
			dynamic_cast<PSIClusterReactionNetwork const&>(network);
	auto maxHeVClusterSize = psiNetwork.getMaxClusterSize(
			ReactantType::PSIMixed);
	auto maxVClusterSize = psiNetwork.getMaxClusterSize(ReactantType::V);

	// Loop on the grid points
	for (xi = xs; xi < xs + xm; xi++) {

		if (xi != 20)
			continue;

		// Create a Point vector to store the data to give to the data provider
		// for the visualization
		auto myPoints = std::make_shared<std::vector<xolotlViz::Point> >();

		// Get the pointer to the beginning of the solution data for this grid point
		gridPointSolution = solutionArray[xi];

		// A pointer for the clusters used below
		IReactant * cluster;

		// Loop on Y = V number
		for (int i = 0; i <= maxVClusterSize; i++) {
			// Loop on X = He number
			for (int j = 0; j <= maxHeVClusterSize - maxVClusterSize; j++) {
				double conc = 0.0;
				// V clusters
				if (j == 0) {
					cluster = network.get(Species::V, i);
					if (cluster) {
						// Get the ID of the cluster
						int id = cluster->getId() - 1;
						conc = gridPointSolution[id];
					}
				}
				// He clusters
				else if (i == 0) {
					cluster = network.get(Species::He, j);
					if (cluster) {
						// Get the ID of the cluster
						int id = cluster->getId() - 1;
						conc = gridPointSolution[id];
					}
				}
				// HeV clusters
				else {
					IReactant::Composition testComp;
					testComp[toCompIdx(Species::He)] = j;
					testComp[toCompIdx(Species::V)] = i;
					cluster = network.get(ReactantType::PSIMixed, testComp);
					if (cluster) {
						// Get the ID of the cluster
						int id = cluster->getId() - 1;
						conc = gridPointSolution[id];
					}

					else {
						// Look for superClusters !
						for (auto const& superMapItem : network.getAll(
								ReactantType::PSISuper)) {
							// Get the super cluster
							auto const& superCluster =
									static_cast<PSISuperCluster&>(*(superMapItem.second));
							// Get its boundaries
							auto const& heBounds = superCluster.getBounds(0);
							auto const& vBounds = superCluster.getBounds(3);
							// Is it the right one?
							if (heBounds.contains(j) and vBounds.contains(i)) {
								conc = superCluster.getConcentration(
										superCluster.getDistance(j, 0), 0, 0,
										superCluster.getDistance(i, 3));
								break;
							}
						}
					}
				}

				// Create a Point with the concentration as the value
				// and add it to myPoints
				xolotlViz::Point aPoint;
				aPoint.value = conc;
				aPoint.t = time;
				aPoint.x = (double) j;
				aPoint.y = (double) i;
				myPoints->push_back(aPoint);
			}
		}

		// Get the data provider and give it the points
		surfacePlot1D->getDataProvider()->setPoints(myPoints);
		surfacePlot1D->getDataProvider()->setDataName("brian");

		// Change the title of the plot
		std::stringstream title;
		title << "Concentration at Depth: " << grid[xi + 1] - grid[1] << " nm";
		surfacePlot1D->plotLabelProvider->titleLabel = title.str();
		// Give the time to the label provider
		std::stringstream timeLabel;
		timeLabel << "time: " << std::setprecision(4) << time << "s";
		surfacePlot1D->plotLabelProvider->timeLabel = timeLabel.str();
		// Get the current time step
		PetscReal currentTimeStep;
		ierr = TSGetTimeStep(ts, &currentTimeStep);
		CHKERRQ(ierr);
		// Give the timestep to the label provider
		std::stringstream timeStepLabel;
		timeStepLabel << "dt: " << std::setprecision(4) << currentTimeStep
				<< "s";
		surfacePlot1D->plotLabelProvider->timeStepLabel = timeStepLabel.str();

		// Render and save in file
		std::stringstream fileName;
		fileName << "Brian_TS" << timestep << "_D" << xi << ".png";
		surfacePlot1D->write(fileName.str());
	}

	// Restore the solutionArray
	ierr = DMDAVecRestoreArrayDOFRead(da, solution, &solutionArray);
	CHKERRQ(ierr);

	PetscFunctionReturn(0);
}

#undef __FUNCT__
#define __FUNCT__ Actual__FUNCT__("xolotlSolver", "monitorMeanSize1D")
/**
 * This is a monitoring method that will create files with the mean
 * helium size as a function of depth at each time step.
 */
PetscErrorCode monitorMeanSize1D(TS ts, PetscInt timestep, PetscReal time,
		Vec solution, void *ictx) {

	xperf::ScopedTimer myTimer(meanSizeTimer);

	// Initial declaration
	PetscErrorCode ierr;
	const double **solutionArray, *gridPointSolution;
	PetscInt xs, xm, xi, Mx;
	double x = 0.0;

	PetscFunctionBeginUser;

	// Gets the process ID (important when it is running in parallel)
	auto xolotlComm = xolotlCore::MPIUtils::getMPIComm();
	int procId;
	MPI_Comm_rank(xolotlComm, &procId);

	// Get the da from ts
	DM da;
	ierr = TSGetDM(ts, &da);
	CHKERRQ(ierr);

	// Get the solutionArray
	ierr = DMDAVecGetArrayDOFRead(da, solution, &solutionArray);
	CHKERRQ(ierr);

	// Get the corners of the grid
	ierr = DMDAGetCorners(da, &xs, NULL, NULL, &xm, NULL, NULL);
	CHKERRQ(ierr);

	// Get the size of the total grid
	ierr = DMDAGetInfo(da, PETSC_IGNORE, &Mx, PETSC_IGNORE, PETSC_IGNORE,
	PETSC_IGNORE, PETSC_IGNORE, PETSC_IGNORE, PETSC_IGNORE,
	PETSC_IGNORE, PETSC_IGNORE, PETSC_IGNORE, PETSC_IGNORE,
	PETSC_IGNORE);
	CHKERRQ(ierr);

	// Get the solver handler
	auto& solverHandler = PetscSolver::getSolverHandler();

	// Get the network
	auto& network = solverHandler.getNetwork();

	// Get the physical grid
	auto grid = solverHandler.getXGrid();

	// Create the output file
	std::ofstream outputFile;
	if (procId == 0) {
		std::stringstream name;
		name << "heliumSizeMean_" << timestep << ".dat";
		outputFile.open(name.str());
	}

	// Loop on the full grid
	for (xi = 0; xi < Mx; xi++) {
		// Get the x position
		x = grid[xi + 1] - grid[1];

		// Initialize the values to write in the file
		double heliumMean = 0.0;

		// If this is the locally owned part of the grid
		if (xi >= xs && xi < xs + xm) {
			// Compute the mean and standard deviation of helium cluster size

			// Get the pointer to the beginning of the solution data for this grid point
			gridPointSolution = solutionArray[xi];

			// Initialize the total helium and concentration before looping
			double concTot = 0.0, heliumTot = 0.0;

			// Loop on all the indices to compute the mean
			for (int i = 0; i < indices1D.size(); i++) {
				concTot += gridPointSolution[indices1D[i]];
				heliumTot += gridPointSolution[indices1D[i]] * weights1D[i];
			}

			// Loop on all the super clusters
			for (auto const& superMapItem : network.getAll(
					ReactantType::PSISuper)) {
				auto const& cluster =
						static_cast<PSISuperCluster&>(*(superMapItem.second));
				concTot += cluster.getTotalConcentration();
				heliumTot += cluster.getTotalAtomConcentration();
			}

			// Compute the mean size of helium at this depth
			heliumMean = heliumTot / concTot;
		}

		// Get the mean on procId = 0 through MPI reduce
		double heliumMeanTot = 0.0;
		MPI_Reduce(&heliumMean, &heliumMeanTot, 1, MPI_DOUBLE, MPI_SUM, 0,
				xolotlComm);

		// The master process writes in the file
		if (procId == 0) {
			outputFile << x << " " << heliumMeanTot << std::endl;
		}
	}

	// Close the file
	if (procId == 0) {
		outputFile.close();
	}

	// Restore the solutionArray
	ierr = DMDAVecRestoreArrayDOFRead(da, solution, &solutionArray);
	CHKERRQ(ierr);

	PetscFunctionReturn(0);
}

#undef __FUNCT__
#define __FUNCT__ Actual__FUNCT__("xolotlSolver", "monitorMaxClusterConc1D")
/**
 * This is a monitoring method that will print a message when the biggest cluster
 * in the network reaches a non-negligible concentration value.
 */
PetscErrorCode monitorMaxClusterConc1D(TS ts, PetscInt timestep, PetscReal time,
		Vec solution, void *) {

	xperf::ScopedTimer myTimer(maxClusterConcTimer);

	// Initial declarations
	PetscErrorCode ierr;
	const double **solutionArray, *gridPointSolution;
	PetscInt xs, xm, xi;

	PetscFunctionBeginUser;

	// Don't do anything if it was already printed
	if (!printMaxClusterConc1D)
		PetscFunctionReturn(0);

	// Get the da from ts
	DM da;
	ierr = TSGetDM(ts, &da);
	CHKERRQ(ierr);

	// Get the solutionArray
	ierr = DMDAVecGetArrayDOFRead(da, solution, &solutionArray);
	CHKERRQ(ierr);

	// Get the corners of the grid
	ierr = DMDAGetCorners(da, &xs, NULL, NULL, &xm, NULL, NULL);
	CHKERRQ(ierr);

	// Get the solver handler
	auto& solverHandler = PetscSolver::getSolverHandler();

	// Get the network
	auto& network = solverHandler.getNetwork();

	// Get the maximum size of HeV clusters
	auto const& psiNetwork =
			dynamic_cast<PSIClusterReactionNetwork const&>(network);
	IReactant::SizeType maxHeVClusterSize = psiNetwork.getMaxClusterSize(
			ReactantType::PSIMixed);
	// Get the maximum size of V clusters
	IReactant::SizeType maxVClusterSize = psiNetwork.getMaxClusterSize(
			ReactantType::V);
	// Get the number of He in the max HeV cluster
	IReactant::SizeType maxHeSize = (maxHeVClusterSize - maxVClusterSize);
	// Get the maximum stable HeV cluster
	IReactant * maxCluster;
	IReactant::Composition testComp;
	testComp[toCompIdx(Species::He)] = maxHeSize;
	testComp[toCompIdx(Species::V)] = maxVClusterSize;
	maxCluster = network.get(ReactantType::PSIMixed, testComp);
	if (!maxCluster) {
		// Get the maximum size of Xe clusters
		auto const& neNetwork =
				dynamic_cast<NEClusterReactionNetwork const&>(network);
		int maxXeClusterSize = neNetwork.getMaxClusterSize(ReactantType::Xe);
		maxCluster = network.get(Species::Xe, maxXeClusterSize);
	}

	// Boolean to know if the concentration is too big
	bool maxClusterTooBig = false;

	// Check the concentration of the biggest cluster at each grid point
	for (xi = xs; xi < xs + xm; xi++) {
		// Get the pointer to the beginning of the solution data for this grid point
		gridPointSolution = solutionArray[xi];

		// Get the concentration of the maximum HeV cluster
		auto maxClusterConc = gridPointSolution[maxCluster->getId() - 1];

		if (maxClusterConc > 1.0e-16)
			maxClusterTooBig = true;
	}

	// Get the current process ID
	auto xolotlComm = xolotlCore::MPIUtils::getMPIComm();
	int procId;
	MPI_Comm_rank(xolotlComm, &procId);

	// Is the concentration too big on any process?
	bool tooBig = false;
	MPI_Reduce(&maxClusterTooBig, &tooBig, 1, MPI_C_BOOL, MPI_LOR, 0,
			xolotlComm);

	// Main process
	if (procId == 0) {
		// Print if tooBig is true
		if (tooBig) {
			std::cout << std::endl;
			std::cout << "At time step: " << timestep << " and time: " << time
					<< " the biggest cluster: " << maxCluster->getName()
					<< " reached a concentration above 1.0e-16 at at least one grid point."
					<< std::endl << std::endl;

			// Don't print anymore
			printMaxClusterConc1D = false;
		}
	}

	// Broadcast the information about printMaxClusterConc1D to the other processes
	MPI_Bcast(&printMaxClusterConc1D, 1, MPI_C_BOOL, 0, xolotlComm);

	// Restore the solutionArray
	ierr = DMDAVecRestoreArrayDOFRead(da, solution, &solutionArray);
	CHKERRQ(ierr);

	PetscFunctionReturn(0);
}

#undef __FUNCT__
#define __FUNCT__ Actual__FUNCT__("xolotlSolver", "eventFunction1D")
/**
 * This is a method that checks if the surface should move or bursting happen
 */
PetscErrorCode eventFunction1D(TS ts, PetscReal time, Vec solution,
		PetscScalar *fvalue, void *) {

	xperf::ScopedTimer myTimer(eventFuncTimer);

	// Initial declaration
	PetscErrorCode ierr;
	double **solutionArray, *gridPointSolution;
	PetscInt xs, xm, xi, Mx;
	depthPositions1D.clear();
	fvalue[0] = 1.0, fvalue[1] = 1.0, fvalue[2] = 1.0;

	PetscFunctionBeginUser;

	// Gets the process ID
	auto xolotlComm = xolotlCore::MPIUtils::getMPIComm();
	int procId;
	MPI_Comm_rank(xolotlComm, &procId);

	// Get the da from ts
	DM da;
	ierr = TSGetDM(ts, &da);
	CHKERRQ(ierr);

	// Get the solutionArray
	ierr = DMDAVecGetArrayDOFRead(da, solution, &solutionArray);
	CHKERRQ(ierr);

	// Get the corners of the grid
	ierr = DMDAGetCorners(da, &xs, NULL, NULL, &xm, NULL, NULL);
	CHKERRQ(ierr);

	// Get the size of the total grid
	ierr = DMDAGetInfo(da, PETSC_IGNORE, &Mx, PETSC_IGNORE, PETSC_IGNORE,
	PETSC_IGNORE, PETSC_IGNORE, PETSC_IGNORE, PETSC_IGNORE,
	PETSC_IGNORE, PETSC_IGNORE, PETSC_IGNORE, PETSC_IGNORE,
	PETSC_IGNORE);
	CHKERRQ(ierr);

	// Get the solver handler
	auto& solverHandler = PetscSolver::getSolverHandler();

	// Get the position of the surface
	int surfacePos = solverHandler.getSurfacePosition();
	xi = surfacePos + 1;

	// Get the network
	auto& network = solverHandler.getNetwork();

	// Get the physical grid
	auto grid = solverHandler.getXGrid();

	// Get the flux handler to know the flux amplitude.
	auto fluxHandler = solverHandler.getFluxHandler();
	double heliumFluxAmplitude = fluxHandler->getFluxAmplitude();

	// Get the delta time from the previous timestep to this timestep
	double dt = time - solverHandler.getPreviousTime();

	// Work of the moving surface first
	if (solverHandler.moveSurface()) {
		// Write the initial surface position
		if (procId == 0 && xolotlCore::equal(time, 0.0)) {
			std::ofstream outputFile;
			outputFile.open("surface.txt", ios::app);
			outputFile << time << " " << grid[surfacePos + 1] - grid[1]
					<< std::endl;
			outputFile.close();
		}

		// Value to know on which processor is the location of the surface,
		// for MPI usage
		int surfaceProc = 0;

		// if xi is on this process
		if (xi >= xs && xi < xs + xm) {
			// Get the concentrations at xi = surfacePos + 1
			gridPointSolution = solutionArray[xi];

			// Compute the total density of intersitials that escaped from the
			// surface since last timestep using the stored flux
			nInterstitial1D += previousIFlux1D * dt;

			// Remove the sputtering yield since last timestep
			nInterstitial1D -= sputteringYield1D * heliumFluxAmplitude * dt;

			// Initialize the value for the flux
			double newFlux = 0.0;

			// Consider each interstitial cluster.
			for (auto const& iMapItem : network.getAll(ReactantType::I)) {
				// Get the cluster
				auto const& cluster = *(iMapItem.second);
				// Get its id and concentration
				int id = cluster.getId() - 1;
				double conc = gridPointSolution[id];
				// Get its size and diffusion coefficient
				int size = cluster.getSize();
				double coef = cluster.getDiffusionCoefficient(xi - xs);

				// Factor for finite difference
				double hxLeft = grid[xi + 1] - grid[xi];
				double hxRight = grid[xi + 2] - grid[xi + 1];
				double factor = 2.0 / (hxLeft * (hxLeft + hxRight));
				// Compute the flux going to the left
				newFlux += (double) size * factor * coef * conc * hxLeft;
			}

			// Update the previous flux
			previousIFlux1D = newFlux;

			// Set the surface processor
			surfaceProc = procId;
		}

		// Get which processor will send the information
		int surfaceId = 0;
		MPI_Allreduce(&surfaceProc, &surfaceId, 1, MPI_INT, MPI_SUM,
				xolotlComm);

		// Send the information about nInterstitial1D and previousFlux1D
		// to the other processes
		MPI_Bcast(&nInterstitial1D, 1, MPI_DOUBLE, surfaceId, xolotlComm);
		MPI_Bcast(&previousIFlux1D, 1, MPI_DOUBLE, surfaceId, xolotlComm);

		// Now that all the processes have the same value of nInterstitials, compare
		// it to the threshold to now if we should move the surface

		// Get the initial vacancy concentration
		double initialVConc = solverHandler.getInitialVConc();

		// The density of tungsten is 62.8 atoms/nm3, thus the threshold is
		double threshold = (62.8 - initialVConc) * (grid[xi + 1] - grid[xi]);
		if (nInterstitial1D > threshold) {
			// The surface is moving
			fvalue[0] = 0.0;
		}

		// Moving the surface back
		else if (nInterstitial1D < -threshold / 10.0) {
			// The surface is moving
			fvalue[1] = 0.0;
		}
	}

	// Now work on the bubble bursting
	if (solverHandler.burstBubbles()) {
		// Compute the prefactor for the probability (arbitrary)
		double prefactor = heliumFluxAmplitude * dt * 0.1;

		// The depth parameter to know where the bursting should happen
		double depthParam = solverHandler.getTauBursting();			// nm

		// For now we are not bursting
		bool burst = false;

		// Loop on the full grid
		for (xi = 0; xi < Mx; xi++) {
			// Skip everything before the surface
			if (xi < surfacePos)
				continue;

			// If this is the locally owned part of the grid
			if (xi >= xs && xi < xs + xm) {

				// Get the pointer to the beginning of the solution data for this grid point
				gridPointSolution = solutionArray[xi];
				// Update the concentration in the network
				network.updateConcentrationsFromArray(gridPointSolution);

				// Get the distance from the surface
				double distance = grid[xi + 1] - grid[surfacePos + 1];

				// Compute the helium density at this grid point
				double heDensity = network.getTotalAtomConcentration();

				// Compute the radius of the bubble from the number of helium
				double nV = heDensity * (grid[xi + 1] - grid[xi]) / 4.0;
//			double nV = pow(heDensity / 5.0, 1.163) * (grid[xi + 1] - grid[xi]);
				constexpr double tlcCubed = xolotlCore::tungstenLatticeConstant
						* xolotlCore::tungstenLatticeConstant
						* xolotlCore::tungstenLatticeConstant;
				double radius = (sqrt(3.0) / 4)
						* xolotlCore::tungstenLatticeConstant
						+ cbrt((3.0 * tlcCubed * nV) / (8.0 * xolotlCore::pi))
						- cbrt((3.0 * tlcCubed) / (8.0 * xolotlCore::pi));

				// If the radius is larger than the distance to the surface, burst
				if (radius > distance) {
					burst = true;
					depthPositions1D.push_back(xi);
					// Exit the loop
					continue;
				}
				// Add randomness
				double prob = prefactor * (1.0 - (distance - radius) / distance)
						* min(1.0,
								exp(
										-(distance - depthParam)
												/ (depthParam * 2.0)));
				double test = solverHandler.getRNG().GetRandomDouble();

				if (prob > test) {
					burst = true;
					depthPositions1D.push_back(xi);
				}
			}
		}

		// If at least one grid point is bursting
		if (burst) {
			// The event is happening
			fvalue[2] = 0.0;
		}
	}

	// Restore the solutionArray
	ierr = DMDAVecRestoreArrayDOFRead(da, solution, &solutionArray);
	CHKERRQ(ierr);

	PetscFunctionReturn(0);
}

#undef __FUNCT__
#define __FUNCT__ Actual__FUNCT__("xolotlSolver", "postEventFunction1D")
/**
 * This is a method that moves the surface or burst bubbles
 */
PetscErrorCode postEventFunction1D(TS ts, PetscInt nevents,
		PetscInt eventList[], PetscReal time, Vec solution, PetscBool, void*) {

	xperf::ScopedTimer myTimer(postEventFuncTimer);

	// Initial declaration
	PetscErrorCode ierr;
	double **solutionArray, *gridPointSolution;
	PetscInt xs, xm, xi;

	PetscFunctionBeginUser;

	// Call monitor time hear because it is skipped when post event is used
	ierr = computeFluence(ts, 0, time, solution, NULL);
	CHKERRQ(ierr);
	ierr = monitorTime(ts, 0, time, solution, NULL);
	CHKERRQ(ierr);

	// Check if the surface has moved
	if (nevents == 0) {
		PetscFunctionReturn(0);
	}

	// Check if both events happened
	if (nevents == 3)
		throw std::string(
				"\nxolotlSolver::Monitor1D: This is not supposed to happen, the surface cannot "
						"move in both directions at the same time!!");

	// Gets the process ID
	auto xolotlComm = xolotlCore::MPIUtils::getMPIComm();
	int procId;
	MPI_Comm_rank(xolotlComm, &procId);

	// Get the da from ts
	DM da;
	ierr = TSGetDM(ts, &da);
	CHKERRQ(ierr);

	// Get the solutionArray
	ierr = DMDAVecGetArrayDOF(da, solution, &solutionArray);
	CHKERRQ(ierr);

	// Get the corners of the grid
	ierr = DMDAGetCorners(da, &xs, NULL, NULL, &xm, NULL, NULL);
	CHKERRQ(ierr);

	// Get the solver handler
	auto& solverHandler = PetscSolver::getSolverHandler();

	// Get the position of the surface
	int surfacePos = solverHandler.getSurfacePosition();

	// Get the network
	auto& network = solverHandler.getNetwork();
	int dof = network.getDOF();

	// Get the physical grid
	auto grid = solverHandler.getXGrid();

	// Take care of bursting

	// Loop on each bursting depth
	for (int i = 0; i < depthPositions1D.size(); i++) {
		// Get the pointer to the beginning of the solution data for this grid point
		gridPointSolution = solutionArray[depthPositions1D[i]];
		// Update the concentration in the network
		network.updateConcentrationsFromArray(gridPointSolution);

		// Get the distance from the surface
		double distance = grid[depthPositions1D[i] + 1] - grid[surfacePos + 1];

		// Write the bursting information
		std::ofstream outputFile;
		outputFile.open("bursting.txt", ios::app);
		outputFile << time << " " << distance << std::endl;
		outputFile.close();

		// Pinhole case
		// Consider each He to reset their concentration at this grid point
		for (auto const& heMapItem : network.getAll(ReactantType::He)) {
			auto const& cluster = *(heMapItem.second);

			int id = cluster.getId() - 1;
			gridPointSolution[id] = 0.0;
		}
		// Consider each D to reset their concentration at this grid point
		for (auto const& dMapItem : network.getAll(ReactantType::D)) {
			auto const& cluster = *(dMapItem.second);

			int id = cluster.getId() - 1;
			gridPointSolution[id] = 0.0;
		}
		// Consider each T to reset their concentration at this grid point
		for (auto const& tMapItem : network.getAll(ReactantType::T)) {
			auto const& cluster = *(tMapItem.second);

			int id = cluster.getId() - 1;
			gridPointSolution[id] = 0.0;
		}

		// Consider each HeV cluster to transfer their concentration to the V cluster of the
		// same size at this grid point
		for (auto const& heVMapItem : network.getAll(ReactantType::PSIMixed)) {
			auto const& cluster = *(heVMapItem.second);

			// Get the V cluster of the same size
			auto const & comp = cluster.getComposition();
			auto vCluster = network.get(Species::V,
					comp[toCompIdx(Species::V)]);
			int vId = vCluster->getId() - 1;
			int id = cluster.getId() - 1;
			gridPointSolution[vId] += gridPointSolution[id];
			gridPointSolution[id] = 0.0;
		}

		// Loop on the super clusters to transfer their concentration to the V cluster of the
		// same size at this grid point
		for (auto const& superMapItem : network.getAll(ReactantType::PSISuper)) {
			auto const& cluster =
					static_cast<PSISuperCluster&>(*(superMapItem.second));

			// Loop on the V boundaries
			for (auto const& j : cluster.getBounds(3)) {
				// Get the total concentration at this v
				double conc = cluster.getIntegratedVConcentration(j);
				// Get the corresponding V cluster and its Id
				auto vCluster = network.get(Species::V, j);
				int vId = vCluster->getId() - 1;
				// Add the concentration
				gridPointSolution[vId] += conc;
			}

			// Reset the super cluster concentration
			int id = cluster.getId() - 1;
			gridPointSolution[id] = 0.0;
			id = cluster.getMomentId(0) - 1;
			gridPointSolution[id] = 0.0;
			id = cluster.getMomentId(1) - 1;
			gridPointSolution[id] = 0.0;
			id = cluster.getMomentId(2) - 1;
			gridPointSolution[id] = 0.0;
			id = cluster.getMomentId(3) - 1;
			gridPointSolution[id] = 0.0;
		}
	}

	// Now takes care of moving surface
	bool moving = false;
	bool movingUp = false;
	for (int i = 0; i < nevents; i++) {
		if (eventList[i] < 2)
			moving = true;
		if (eventList[i] == 0)
			movingUp = true;
	}

	// Skip if nothing is moving
	if (!moving) {
		// Restore the solutionArray
		ierr = DMDAVecRestoreArrayDOF(da, solution, &solutionArray);
		CHKERRQ(ierr);

		PetscFunctionReturn(0);
	}

	// Set the surface position
	xi = surfacePos + 1;

	// Get the initial vacancy concentration
	double initialVConc = solverHandler.getInitialVConc();

	// The density of tungsten is 62.8 atoms/nm3, thus the threshold is
	double threshold = (62.8 - initialVConc) * (grid[xi + 1] - grid[xi]);

	if (movingUp) {
		int nGridPoints = 0;
		// Move the surface up until it is smaller than the next threshold
		while (nInterstitial1D > threshold) {
			// Move the surface higher
			surfacePos--;
			xi = surfacePos + 1;
			nGridPoints++;
			// Update the number of interstitials
			nInterstitial1D -= threshold;
			// Update the thresold
			double threshold = (62.8 - initialVConc)
					* (grid[xi + 1] - grid[xi]);
		}

		// Throw an exception if the position is negative
		if (surfacePos < 0) {
			PetscBool flagCheck;
			ierr = PetscOptionsHasName(NULL, NULL, "-check_collapse",
					&flagCheck);
			CHKERRQ(ierr);
			if (flagCheck) {
				// Write the convergence reason
				std::ofstream outputFile;
				outputFile.open("solverStatus.txt");
				outputFile << "overgrid" << std::endl;
				outputFile.close();
			}
			throw std::string(
					"\nxolotlSolver::Monitor1D: The surface is trying to go outside of the grid!!");
		}

		// Printing information about the extension of the material
		if (procId == 0) {
			std::cout << "Adding " << nGridPoints
					<< " points to the grid at time: " << time << " s."
					<< std::endl;
		}

		// Set it in the solver
		solverHandler.setSurfacePosition(surfacePos);

		// Initialize the vacancy concentration and the temperature on the new grid points
		// Get the single vacancy ID
		auto singleVacancyCluster = network.get(Species::V, 1);
		int vacancyIndex = -1;
		if (singleVacancyCluster)
			vacancyIndex = singleVacancyCluster->getId() - 1;
		// Get the surface temperature
		double temp = 0.0;
		if (xi >= xs && xi < xs + xm) {
			temp = solutionArray[xi][dof - 1];
		}
		double surfTemp = 0.0;
		MPI_Allreduce(&temp, &surfTemp, 1, MPI_DOUBLE, MPI_SUM, xolotlComm);

		// Loop on the new grid points
		while (nGridPoints >= 0) {
			// Position of the newly created grid point
			xi = surfacePos + nGridPoints;

			// If xi is on this process
			if (xi >= xs && xi < xs + xm) {
				// Get the concentrations
				gridPointSolution = solutionArray[xi];

				// Set the new surface temperature
				gridPointSolution[dof - 1] = surfTemp;

				if (vacancyIndex > 0 && nGridPoints > 0) {
					// Initialize the vacancy concentration
					gridPointSolution[vacancyIndex] = initialVConc;
				}
			}

			// Decrease the number of grid points
			--nGridPoints;
		}
	}

	// Moving the surface back
	else {
		// Move it back as long as the number of interstitials in negative
		while (nInterstitial1D < 0.0) {
			// Compute the threshold to a deeper grid point
			threshold = (62.8 - initialVConc) * (grid[xi + 2] - grid[xi + 1]);
			// Set all the concentrations to 0.0 at xi = surfacePos + 1
			// if xi is on this process
			if (xi >= xs && xi < xs + xm) {
				// Get the concentrations at xi = surfacePos + 1
				gridPointSolution = solutionArray[xi];
				// Loop on DOF
				for (int i = 0; i < dof - 1; i++) {
					gridPointSolution[i] = 0.0;
				}
			}

			// Move the surface deeper
			surfacePos++;
			xi = surfacePos + 1;
			// Update the number of interstitials
			nInterstitial1D += threshold;
		}

		// Printing information about the extension of the material
		if (procId == 0) {
			std::cout << "Removing grid points to the grid at time: " << time
					<< " s." << std::endl;
		}

		// Set it in the solver
		solverHandler.setSurfacePosition(surfacePos);
	}

	// Set the new surface location in the surface advection handler
	auto advecHandler = solverHandler.getAdvectionHandler();
	advecHandler->setLocation(grid[surfacePos + 1] - grid[1]);

	// Set the new surface in the temperature handler
	auto tempHandler = solverHandler.getTemperatureHandler();
	tempHandler->updateSurfacePosition(surfacePos);

	// Get the flux handler to reinitialize it
	auto fluxHandler = solverHandler.getFluxHandler();
	fluxHandler->initializeFluxHandler(network, surfacePos, grid);

	// Get the modified trap-mutation handler to reinitialize it
	auto mutationHandler = solverHandler.getMutationHandler();
	auto advecHandlers = solverHandler.getAdvectionHandlers();
	mutationHandler->initializeIndex1D(surfacePos, network, advecHandlers,
			grid);

	// Write the updated surface position
	if (procId == 0) {
		std::ofstream outputFile;
		outputFile.open("surface.txt", ios::app);
		outputFile << time << " " << grid[surfacePos + 1] - grid[1]
				<< std::endl;
		outputFile.close();
	}

	// Restore the solutionArray
	ierr = DMDAVecRestoreArrayDOF(da, solution, &solutionArray);
	CHKERRQ(ierr);

	PetscFunctionReturn(0);
}

/**
 * This operation sets up different monitors
 *  depending on the options.
 * @param ts The time stepper
 * @return A standard PETSc error code
 */
PetscErrorCode setupPetsc1DMonitor(TS& ts,
		std::shared_ptr<xolotlPerf::IHandlerRegistry> handlerRegistry) {

	PetscErrorCode ierr;

	// Initialize the timers, including the one for this function.
	initTimer = handlerRegistry->getTimer("monitor1D:init");
	xperf::ScopedTimer myTimer(initTimer);
	checkNegativeTimer = handlerRegistry->getTimer("monitor1D:checkNeg");
	tridynTimer = handlerRegistry->getTimer("monitor1D:tridyn");
	startStopTimer = handlerRegistry->getTimer("monitor1D:startStop");
	heRetentionTimer = handlerRegistry->getTimer("monitor1D:heRet");
	xeRetentionTimer = handlerRegistry->getTimer("monitor1D:xeRet");
	heConcTimer = handlerRegistry->getTimer("monitor1D:heConc");
	cumHeTimer = handlerRegistry->getTimer("monitor1D:cumHe");
	scatterTimer = handlerRegistry->getTimer("monitor1D:scatter");
	seriesTimer = handlerRegistry->getTimer("monitor1D:series");
	surfaceTimer = handlerRegistry->getTimer("monitor1D:surface");
	meanSizeTimer = handlerRegistry->getTimer("monitor1D:meanSize");
	maxClusterConcTimer = handlerRegistry->getTimer("monitor1D:maxClusterConc");
	eventFuncTimer = handlerRegistry->getTimer("monitor1D:event");
	postEventFuncTimer = handlerRegistry->getTimer("monitor1D:postEvent");

	// Get the process ID
	auto xolotlComm = xolotlCore::MPIUtils::getMPIComm();
	int procId;
	MPI_Comm_rank(xolotlComm, &procId);

	// Get xolotlViz handler registry
	auto vizHandlerRegistry = xolotlFactory::getVizHandlerRegistry();

	// Flags to launch the monitors or not
	PetscBool flagNeg, flagCollapse, flag2DPlot, flag1DPlot, flagSeries,
			flagPerf, flagHeRetention, flagStatus, flagMaxClusterConc,
			flagCumul, flagMeanSize, flagConc, flagXeRetention, flagTRIDYN,
			flagAlloy;

	// Check the option -check_negative
	ierr = PetscOptionsHasName(NULL, NULL, "-check_negative", &flagNeg);
	checkPetscError(ierr,
			"setupPetsc1DMonitor: PetscOptionsHasName (-check_negative) failed.");

	// Check the option -check_collapse
	ierr = PetscOptionsHasName(NULL, NULL, "-check_collapse", &flagCollapse);
	checkPetscError(ierr,
			"setupPetsc1DMonitor: PetscOptionsHasName (-check_collapse) failed.");

	// Check the option -plot_perf
	ierr = PetscOptionsHasName(NULL, NULL, "-plot_perf", &flagPerf);
	checkPetscError(ierr,
			"setupPetsc1DMonitor: PetscOptionsHasName (-plot_perf) failed.");

	// Check the option -plot_series
	ierr = PetscOptionsHasName(NULL, NULL, "-plot_series", &flagSeries);
	checkPetscError(ierr,
			"setupPetsc1DMonitor: PetscOptionsHasName (-plot_series) failed.");

	// Check the option -plot_1d
	ierr = PetscOptionsHasName(NULL, NULL, "-plot_1d", &flag1DPlot);
	checkPetscError(ierr,
			"setupPetsc1DMonitor: PetscOptionsHasName (-plot_1d) failed.");

	// Check the option -plot_2d
	ierr = PetscOptionsHasName(NULL, NULL, "-plot_2d", &flag2DPlot);
	checkPetscError(ierr,
			"setupPetsc1DMonitor: PetscOptionsHasName (-plot_2d) failed.");

	// Check the option -helium_retention
	ierr = PetscOptionsHasName(NULL, NULL, "-helium_retention",
			&flagHeRetention);
	checkPetscError(ierr,
			"setupPetsc1DMonitor: PetscOptionsHasName (-helium_retention) failed.");

	// Check the option -xenon_retention
	ierr = PetscOptionsHasName(NULL, NULL, "-xenon_retention",
			&flagXeRetention);
	checkPetscError(ierr,
			"setupPetsc1DMonitor: PetscOptionsHasName (-xenon_retention) failed.");

	// Check the option -start_stop
	ierr = PetscOptionsHasName(NULL, NULL, "-start_stop", &flagStatus);
	checkPetscError(ierr,
			"setupPetsc1DMonitor: PetscOptionsHasName (-start_stop) failed.");

	// Check the option -max_cluster_conc
	ierr = PetscOptionsHasName(NULL, NULL, "-max_cluster_conc",
			&flagMaxClusterConc);
	checkPetscError(ierr,
			"setupPetsc1DMonitor: PetscOptionsHasName (-max_cluster_conc) failed.");

	// Check the option -helium_cumul
	ierr = PetscOptionsHasName(NULL, NULL, "-helium_cumul", &flagCumul);
	checkPetscError(ierr,
			"setupPetsc1DMonitor: PetscOptionsHasName (-helium_cumul) failed.");

	// Check the option -helium_conc
	ierr = PetscOptionsHasName(NULL, NULL, "-helium_conc", &flagConc);
	checkPetscError(ierr,
			"setupPetsc1DMonitor: PetscOptionsHasName (-helium_conc) failed.");

	// Check the option -mean_size
	ierr = PetscOptionsHasName(NULL, NULL, "-mean_size", &flagMeanSize);
	checkPetscError(ierr,
			"setupPetsc1DMonitor: PetscOptionsHasName (-mean_size) failed.");

	// Check the option -tridyn
	ierr = PetscOptionsHasName(NULL, NULL, "-tridyn", &flagTRIDYN);
	checkPetscError(ierr,
			"setupPetsc1DMonitor: PetscOptionsHasName (-tridyn) failed.");

	// Check the option -alloy
	ierr = PetscOptionsHasName(NULL, NULL, "-alloy", &flagAlloy);
	checkPetscError(ierr,
			"setupPetsc1DMonitor: PetscOptionsHasName (-alloy) failed.");

	// Initialize the timers
	startStopTimer = handlerRegistry->getTimer("monitor1D:startStop");
	eventFuncTimer = handlerRegistry->getTimer("monitor1D:event");
	postEventFuncTimer = handlerRegistry->getTimer("monitor1D:postEvent");

	// Get the solver handler
	auto& solverHandler = PetscSolver::getSolverHandler();

	// Get the network and its size
	auto& network = solverHandler.getNetwork();
	const int networkSize = network.size();

	// Determine if we have an existing restart file,
	// and if so, it it has had timesteps written to it.
	std::unique_ptr<xolotlCore::XFile> networkFile;
	std::unique_ptr<xolotlCore::XFile::TimestepGroup> lastTsGroup;
	std::string networkName = solverHandler.getNetworkName();
	bool hasConcentrations = false;
	if (not networkName.empty()) {
		networkFile.reset(new xolotlCore::XFile(networkName));
		auto concGroup = networkFile->getGroup<
				xolotlCore::XFile::ConcentrationGroup>();
		hasConcentrations = (concGroup and concGroup->hasTimesteps());
		if (hasConcentrations) {
			lastTsGroup = concGroup->getLastTimestepGroup();
		}
	}

	// Set the post step processing to stop the solver if the time step collapses
	if (flagCollapse) {
		// Find the threshold
		PetscBool flag;
		ierr = PetscOptionsGetReal(NULL, NULL, "-check_collapse",
				&timeStepThreshold, &flag);
		checkPetscError(ierr,
				"setupPetsc1DMonitor: PetscOptionsGetReal (-check_collapse) failed.");
		if (!flag)
			timeStepThreshold = 1.0e-16;

		// Set the post step process that tells the solver when to stop if the time step collapse
		ierr = TSSetPostStep(ts, checkTimeStep);
		checkPetscError(ierr,
				"setupPetsc1DMonitor: TSSetPostStep (checkTimeStep) failed.");
	}

	// Set the monitor to check the negative concentrations
	if (flagNeg) {
		// Find the stride to know how often we want to check
		PetscBool flag;
		ierr = PetscOptionsGetReal(NULL, NULL, "-check_negative",
				&negThreshold1D, &flag);
		checkPetscError(ierr,
				"setupPetsc1DMonitor: PetscOptionsGetReal (-check_negative) failed.");
		if (!flag)
<<<<<<< HEAD
			negStride1D = -1.0;

		// Compute the correct negPrevious1D for a restart
		// Get the last time step written in the HDF5 file
		if (hasConcentrations) {

			assert(lastTsGroup);

			// Get the previous time from the HDF5 file
			double previousTime = lastTsGroup->readPreviousTime();
			solverHandler.setPreviousTime(previousTime);
			negPrevious1D = (int) (previousTime / negPrevious1D);
		}
=======
			negThreshold1D = 1.0e-30;
>>>>>>> 53bdf7c6

		// checkNegative1D will be called at each timestep
		ierr = TSMonitorSet(ts, checkNegative1D, NULL, NULL);
		checkPetscError(ierr,
				"setupPetsc1DMonitor: TSMonitorSet (checkNegative1D) failed.");
	}

	// Set the monitor to save the status of the simulation in hdf5 file
	if (flagStatus) {
		// Find the stride to know how often the HDF5 file has to be written
		PetscBool flag;
		ierr = PetscOptionsGetReal(NULL, NULL, "-start_stop", &hdf5Stride1D,
				&flag);
		checkPetscError(ierr,
				"setupPetsc1DMonitor: PetscOptionsGetReal (-start_stop) failed.");
		if (!flag)
			hdf5Stride1D = 1.0;

		// Compute the correct hdf5Previous1D for a restart
		// Get the last time step written in the HDF5 file
		if (hasConcentrations) {

			assert(lastTsGroup);

			// Get the previous time from the HDF5 file
			double previousTime = lastTsGroup->readPreviousTime();
			solverHandler.setPreviousTime(previousTime);
			hdf5Previous1D = (int) (previousTime / hdf5Stride1D);
		}

		// Don't do anything if both files have the same name
		if (hdf5OutputName1D != solverHandler.getNetworkName()) {

			PetscInt Mx;
			PetscErrorCode ierr;

			// Get the da from ts
			DM da;
			ierr = TSGetDM(ts, &da);
			checkPetscError(ierr, "setupPetsc1DMonitor: TSGetDM failed.");

			// Get the size of the total grid
			ierr = DMDAGetInfo(da, PETSC_IGNORE, &Mx, PETSC_IGNORE,
			PETSC_IGNORE, PETSC_IGNORE, PETSC_IGNORE, PETSC_IGNORE,
			PETSC_IGNORE, PETSC_IGNORE, PETSC_IGNORE, PETSC_IGNORE,
			PETSC_IGNORE, PETSC_IGNORE);
			checkPetscError(ierr, "setupPetsc1DMonitor: DMDAGetInfo failed.");

			// Get the solver handler
			auto& solverHandler = PetscSolver::getSolverHandler();

			// Get the physical grid
			auto grid = solverHandler.getXGrid();

			// Get the compostion list and save it
			auto compList = network.getCompositionList();

			// Create and initialize a checkpoint file.
			// We do this in its own scope so that the file
			// is closed when the file object goes out of scope.
			// We want it to close before we (potentially) copy
			// the network from another file using a single-process
			// MPI communicator.
			{
				xolotlCore::XFile checkpointFile(hdf5OutputName1D, grid,
						compList, xolotlComm);
			}

			// Copy the network group from the given file (if it has one).
			// We open the files using a single-process MPI communicator
			// because it is faster for a single process to do the
			// copy with HDF5's H5Ocopy implementation than it is
			// when all processes call the copy function.
			// The checkpoint file must be closed before doing this.
			writeNetwork(xolotlComm, solverHandler.getNetworkName(),
					hdf5OutputName1D, network);
		}

		// startStop1D will be called at each timestep
		ierr = TSMonitorSet(ts, startStop1D, NULL, NULL);
		checkPetscError(ierr,
				"setupPetsc1DMonitor: TSMonitorSet (startStop1D) failed.");
	}

// If the user wants the surface to be able to move or bursting
	if (solverHandler.moveSurface() || solverHandler.burstBubbles()) {
		// Surface
		if (solverHandler.moveSurface()) {

			// Get the interstitial information at the surface if concentrations were stored
			if (hasConcentrations) {

				assert(lastTsGroup);

				// Get the interstitial quantity from the HDF5 file
				nInterstitial1D = lastTsGroup->readData1D("nInterstitial");
				// Get the previous I flux from the HDF5 file
				previousIFlux1D = lastTsGroup->readData1D("previousIFlux");
				// Get the previous time from the HDF5 file
				double previousTime = lastTsGroup->readPreviousTime();
				solverHandler.setPreviousTime(previousTime);
			}

			// Get the sputtering yield
			sputteringYield1D = solverHandler.getSputteringYield();

			// Clear the file where the surface will be written
			std::ofstream outputFile;
			outputFile.open("surface.txt");
			outputFile.close();
		}

		// Bursting
		if (solverHandler.burstBubbles()) {
			// No need to seed the random number generator here.
			// The solver handler has already done it.
		}

		// Set directions and terminate flags for the surface event
		PetscInt direction[3];
		PetscBool terminate[3];
		direction[0] = 0, direction[1] = 0, direction[2] = 0;
		terminate[0] = PETSC_FALSE, terminate[1] = PETSC_FALSE, terminate[2] =
				PETSC_FALSE;
		// Set the TSEvent
		ierr = TSSetEventHandler(ts, 3, direction, terminate, eventFunction1D,
				postEventFunction1D, NULL);
		checkPetscError(ierr,
				"setupPetsc1DMonitor: TSSetEventHandler (eventFunction1D) failed.");

		// Uncomment to clear the file where the bursting info will be written
		std::ofstream outputFile;
		outputFile.open("bursting.txt");
		outputFile.close();
	}

// Set the monitor to save 1D plot of xenon distribution
	if (flag1DPlot) {
		// Only the master process will create the plot
		if (procId == 0) {
			// Create a ScatterPlot
			scatterPlot1D = vizHandlerRegistry->getPlot("scatterPlot1D",
					xolotlViz::PlotType::SCATTER);

			scatterPlot1D->setLogScale();

			// Create and set the label provider
			auto labelProvider = std::make_shared<xolotlViz::LabelProvider>(
					"labelProvider");
			labelProvider->axis1Label = "Xenon Size";
			labelProvider->axis2Label = "Concentration";

			// Give it to the plot
			scatterPlot1D->setLabelProvider(labelProvider);

			// Create the data provider
			auto dataProvider = std::make_shared<xolotlViz::CvsXDataProvider>(
					"dataProvider");

			// Give it to the plot
			scatterPlot1D->setDataProvider(dataProvider);
		}

		// monitorScatter1D will be called at each timestep
		ierr = TSMonitorSet(ts, monitorScatter1D, NULL, NULL);
		checkPetscError(ierr,
				"setupPetsc1DMonitor: TSMonitorSet (monitorScatter1D) failed.");
	}

// Set the monitor to save 1D plot of many concentrations
	if (flagSeries) {
		// Only the master process will create the plot
		if (procId == 0) {
			// Create a ScatterPlot
			seriesPlot1D = vizHandlerRegistry->getPlot("seriesPlot1D",
					xolotlViz::PlotType::SERIES);

			// set the log scale
//			seriesPlot1D->setLogScale();

			// Create and set the label provider
			auto labelProvider = std::make_shared<xolotlViz::LabelProvider>(
					"labelProvider");
			labelProvider->axis1Label = "x Position on the Grid";
			labelProvider->axis2Label = "Concentration";

			// Give it to the plot
			seriesPlot1D->setLabelProvider(labelProvider);

			// To plot a maximum of 18 clusters of the whole benchmark
			const int loopSize = std::min(18, networkSize);

			// Create a data provider for each cluster in the network
			for (int i = 0; i < loopSize; i++) {
				// Set the name for Identifiable
				std::stringstream dataProviderName;
				dataProviderName << "dataprovider" << i;
				// Create the data provider
				auto dataProvider =
						std::make_shared<xolotlViz::CvsXDataProvider>(
								dataProviderName.str());

				// Give it to the plot
				seriesPlot1D->addDataProvider(dataProvider);
			}
		}

		// monitorSeries1D will be called at each timestep
		ierr = TSMonitorSet(ts, monitorSeries1D, NULL, NULL);
		checkPetscError(ierr,
				"setupPetsc1DMonitor: TSMonitorSet (monitorSeries1D) failed.");
	}

// Set the monitor to save surface plots of clusters concentration
// for each depth
	if (flag2DPlot) {
		// Create a SurfacePlot
		surfacePlot1D = vizHandlerRegistry->getPlot("surfacePlot1D",
				xolotlViz::PlotType::SURFACE);

		// Create and set the label provider
		auto labelProvider = std::make_shared<xolotlViz::LabelProvider>(
				"labelProvider");
		labelProvider->axis1Label = "He number";
		labelProvider->axis2Label = "V number";
		labelProvider->axis3Label = "Concentration";

		// Give it to the plot
		surfacePlot1D->setLabelProvider(labelProvider);

		// Create the data provider
		auto dataProvider = std::make_shared<xolotlViz::CvsXYDataProvider>(
				"dataProvider");

		// Give it to the plot
		surfacePlot1D->setDataProvider(dataProvider);

		// monitorSurface1D will be called at each timestep
		ierr = TSMonitorSet(ts, monitorSurface1D, NULL, NULL);
		checkPetscError(ierr,
				"setupPetsc1DMonitor: TSMonitorSet (monitorSurface1D) failed.");
	}

// Set the monitor to save performance plots (has to be in parallel)
	if (flagPerf) {
		// Only the master process will create the plot
		if (procId == 0) {
			// Create a ScatterPlot
			perfPlot = vizHandlerRegistry->getPlot("perfPlot",
					xolotlViz::PlotType::SCATTER);

			// Create and set the label provider
			auto labelProvider = std::make_shared<xolotlViz::LabelProvider>(
					"labelProvider");
			labelProvider->axis1Label = "Process ID";
			labelProvider->axis2Label = "Solver Time";

			// Give it to the plot
			perfPlot->setLabelProvider(labelProvider);

			// Create the data provider
			auto dataProvider = std::make_shared<xolotlViz::CvsXDataProvider>(
					"dataProvider");

			// Give it to the plot
			perfPlot->setDataProvider(dataProvider);
		}

		// monitorPerf will be called at each timestep
		ierr = TSMonitorSet(ts, monitorPerf, NULL, NULL);
		checkPetscError(ierr,
				"setupPetsc1DMonitor: TSMonitorSet (monitorPerf) failed.");
	}

// Initialize indices1D and weights1D if we want to compute the
// retention or the cumulative value and others
	if (flagMeanSize || flagConc || flagHeRetention) {
		// Loop on the helium clusters
		for (auto const& heMapItem : network.getAll(ReactantType::He)) {
			auto const& cluster = *(heMapItem.second);

			int id = cluster.getId() - 1;
			// Add the Id to the vector
			indices1D.push_back(id);
			// Add the number of heliums of this cluster to the weight
			weights1D.push_back(cluster.getSize());
			radii1D.push_back(cluster.getReactionRadius());
		}

		// Loop on the helium-vacancy clusters
		for (auto const& heVMapItem : network.getAll(ReactantType::PSIMixed)) {
			auto const& cluster = *(heVMapItem.second);

			int id = cluster.getId() - 1;
			// Add the Id to the vector
			indices1D.push_back(id);
			// Add the number of heliums of this cluster to the weight
			auto& comp = cluster.getComposition();
			weights1D.push_back(comp[toCompIdx(Species::He)]);
			radii1D.push_back(cluster.getReactionRadius());
		}
	}

// Set the monitor to compute the helium fluence and the retention
// for the retention calculation
	if (flagHeRetention) {

		// Get the previous time if concentrations were stored and initialize the fluence
		if (hasConcentrations) {

			assert(lastTsGroup);

			// Get the previous time from the HDF5 file
			double previousTime = lastTsGroup->readPreviousTime();
			solverHandler.setPreviousTime(previousTime);
			// Initialize the fluence
			auto fluxHandler = solverHandler.getFluxHandler();
			// Increment the fluence with the value at this current timestep
			fluxHandler->computeFluence(previousTime);

			// If the bottom is a free surface
			if (solverHandler.getRightOffset() == 1) {
				// Read about the impurity fluxes in the bulk
				nHelium1D = lastTsGroup->readData1D("nHelium");
				previousHeFlux1D = lastTsGroup->readData1D("previousHeFlux");
				nDeuterium1D = lastTsGroup->readData1D("nDeuterium");
				previousDFlux1D = lastTsGroup->readData1D("previousDFlux");
				nTritium1D = lastTsGroup->readData1D("nTritium");
				previousTFlux1D = lastTsGroup->readData1D("previousTFlux");
			}
		}

		// computeFluence will be called at each timestep
		ierr = TSMonitorSet(ts, computeFluence, NULL, NULL);
		checkPetscError(ierr,
				"setupPetsc1DMonitor: TSMonitorSet (computeFluence) failed.");

		// computeHeliumRetention1D will be called at each timestep
		ierr = TSMonitorSet(ts, computeHeliumRetention1D, NULL, NULL);
		checkPetscError(ierr,
				"setupPetsc1DMonitor: TSMonitorSet (computeHeliumRetention1D) failed.");

		// Uncomment to clear the file where the retention will be written
		std::ofstream outputFile;
		outputFile.open("retentionOut.txt");
		outputFile.close();
	}

// Set the monitor to compute the xenon fluence and the retention
// for the retention calculation
	if (flagXeRetention) {
		// Loop on the xenon clusters
		for (auto const& xeMapItem : network.getAll(ReactantType::Xe)) {
			auto const& cluster = *(xeMapItem.second);

			int id = cluster.getId() - 1;
			// Add the Id to the vector
			indices1D.push_back(id);
			// Add the number of xenon of this cluster to the weight
			weights1D.push_back(cluster.getSize());
			radii1D.push_back(cluster.getReactionRadius());
		}

		// Get the da from ts
		DM da;
		ierr = TSGetDM(ts, &da);
		checkPetscError(ierr, "setupPetsc1DMonitor: TSGetDM failed.");
		// Get the local boundaries
		PetscInt xm;
		ierr = DMDAGetCorners(da, NULL, NULL, NULL, &xm, NULL, NULL);
		checkPetscError(ierr, "setupPetsc1DMonitor: DMDAGetCorners failed.");
		// Create the local vectors on each process
		solverHandler.createLocalNE(xm);

		// Get the previous time if concentrations were stored and initialize the fluence
		if (hasConcentrations) {

			assert(lastTsGroup);

			// Get the previous time from the HDF5 file
			double previousTime = lastTsGroup->readPreviousTime();
			solverHandler.setPreviousTime(previousTime);
			// Initialize the fluence
			auto fluxHandler = solverHandler.getFluxHandler();
			// Increment the fluence with the value at this current timestep
			fluxHandler->computeFluence(previousTime);
		}

		// computeFluence will be called at each timestep
		ierr = TSMonitorSet(ts, computeFluence, NULL, NULL);
		checkPetscError(ierr,
				"setupPetsc1DMonitor: TSMonitorSet (computeFluence) failed.");

		// computeXenonRetention1D will be called at each timestep
		ierr = TSMonitorSet(ts, computeXenonRetention1D, NULL, NULL);
		checkPetscError(ierr,
				"setupPetsc1DMonitor: TSMonitorSet (computeXenonRetention1D) failed.");

		// Uncomment to clear the file where the retention will be written
		std::ofstream outputFile;
		outputFile.open("retentionOut.txt");
		outputFile.close();
	}

// Set the monitor to compute the cumulative helium concentration
	if (flagCumul) {

		// computeCumulativeHelium1D will be called at each timestep
		ierr = TSMonitorSet(ts, computeCumulativeHelium1D, NULL, NULL);
		checkPetscError(ierr,
				"setupPetsc1DMonitor: TSMonitorSet (computeCumulativeHelium1D) failed.");
	}

// Set the monitor to save text file of the mean helium size
	if (flagMeanSize) {
		// monitorMeanSize1D will be called at each timestep
		ierr = TSMonitorSet(ts, monitorMeanSize1D, NULL, NULL);
		checkPetscError(ierr,
				"setupPetsc1DMonitor: TSMonitorSet (monitorMeanSize1D) failed.");
	}

// Set the monitor to output information about when the maximum stable
// cluster in the network first becomes greater than 1.0e-16
	if (flagMaxClusterConc) {
		// monitorMaxClusterConc1D will be called at each timestep
		ierr = TSMonitorSet(ts, monitorMaxClusterConc1D, NULL, NULL);
		checkPetscError(ierr,
				"setupPetsc1DMonitor: TSMonitorSet (monitorMaxClusterConc1D) failed.");
	}

// Set the monitor to compute the helium concentrations
	if (flagConc) {
		// computeHeliumConc1D will be called at each timestep
		ierr = TSMonitorSet(ts, computeHeliumConc1D, NULL, NULL);
		checkPetscError(ierr,
				"setupPetsc1DMonitor: TSMonitorSet (computeHeliumConc1D) failed.");
	}

	// Set the monitor to output data for TRIDYN
	if (flagTRIDYN) {
		// computeTRIDYN1D will be called at each timestep
		ierr = TSMonitorSet(ts, computeTRIDYN1D, NULL, NULL);
		checkPetscError(ierr,
				"setupPetsc1DMonitor: TSMonitorSet (computeTRIDYN1D) failed.");
	}

	// Set the monitor to output data for Alloy
	if (flagAlloy) {
		if (procId == 0) {
			// Create/open the output files
			std::fstream outputFile;
			outputFile.open("Alloy.dat", std::fstream::out);
			outputFile.close();
		}

		// computeAlloy1D will be called at each timestep
		ierr = TSMonitorSet(ts, computeAlloy1D, NULL, NULL);
		checkPetscError(ierr,
				"setupPetsc1DMonitor: TSMonitorSet (computeAlloy1D) failed.");
	}

	// Set the monitor to simply change the previous time to the new time
	// monitorTime will be called at each timestep
	ierr = TSMonitorSet(ts, monitorTime, NULL, NULL);
	checkPetscError(ierr,
			"setupPetsc1DMonitor: TSMonitorSet (monitorTime) failed.");

	PetscFunctionReturn(0);
}

/**
 * This operation resets all the global variables to their original values.
 * @return A standard PETSc error code
 */
PetscErrorCode reset1DMonitor() {
	timeStepThreshold = 0.0;
	previousIFlux1D = 0.0;
	nInterstitial1D = 0.0;
	previousHeFlux1D = 0.0;
	nHelium1D = 0.0;
	previousDFlux1D = 0.0;
	nDeuterium1D = 0.0;
	previousTFlux1D = 0.0;
	nTritium1D = 0.0;
	sputteringYield1D = 0.0;
	hdf5Stride1D = 0.0;
	hdf5Previous1D = 0;
	negStride1D = 0.0;
	negPrevious1D = 0;
	hdf5OutputName1D = "xolotlStop.h5";
	indices1D.clear();
	weights1D.clear();
	radii1D.clear();
	printMaxClusterConc1D = true;
	depthPositions1D.clear();

	PetscFunctionReturn(0);
}

}

/* end namespace xolotlSolver */<|MERGE_RESOLUTION|>--- conflicted
+++ resolved
@@ -126,30 +126,11 @@
 
 	PetscFunctionBeginUser;
 
-<<<<<<< HEAD
-	// Get the solver handler
-	auto& solverHandler = PetscSolver::getSolverHandler();
-
-	// Compute the dt
-	double dt = time - solverHandler.getPreviousTime();
-
-	// Don't do anything if it is not on the stride
-	if ((int) ((time + dt / 10.0) / negStride1D) <= negPrevious1D
-			&& negStride1D > 0.0)
-		PetscFunctionReturn(0);
-
-	// Update the previous time
-	negPrevious1D++;
-
 	// Get the MPI communicator
 	auto xolotlComm = xolotlCore::MPIUtils::getMPIComm();
-
-=======
->>>>>>> 53bdf7c6
 	// Get the number of processes
 	int worldSize;
 	MPI_Comm_size(xolotlComm, &worldSize);
-
 	// Gets the process ID (important when it is running in parallel)
 	int procId;
 	MPI_Comm_rank(xolotlComm, &procId);
@@ -166,17 +147,9 @@
 	// Get the corners of the grid
 	ierr = DMDAGetCorners(da, &xs, NULL, NULL, &xm, NULL, NULL);
 	CHKERRQ(ierr);
-<<<<<<< HEAD
-	// Get the size of the total grid
-	ierr = DMDAGetInfo(da, PETSC_IGNORE, &Mx, PETSC_IGNORE, PETSC_IGNORE,
-	PETSC_IGNORE, PETSC_IGNORE, PETSC_IGNORE, PETSC_IGNORE,
-	PETSC_IGNORE, PETSC_IGNORE, PETSC_IGNORE, PETSC_IGNORE,
-	PETSC_IGNORE);
-	CHKERRQ(ierr);
-=======
->>>>>>> 53bdf7c6
 
 	// Get the network and dof
+	auto& solverHandler = PetscSolver::getSolverHandler();
 	auto& network = solverHandler.getNetwork();
 	const int nClusters = network.size();
 
@@ -681,7 +654,8 @@
 		outputFile.open("retentionOut.txt", ios::app);
 		outputFile << fluence << " " << totalHeConcentration << " "
 				<< totalDConcentration << " " << totalTConcentration << " "
-				<< nHelium1D << " " << nDeuterium1D << " " << nTritium1D << std::endl;
+				<< nHelium1D << " " << nDeuterium1D << " " << nTritium1D
+				<< std::endl;
 		outputFile.close();
 	}
 
@@ -755,12 +729,8 @@
 	PetscReal *gridPointSolution;
 
 	// Get the minimum size for the radius
-<<<<<<< HEAD
-	int minSize = solverHandler.getMinSize();
+	auto minSizes = solverHandler.getMinSizes();
 	double sphereFactor = 4.0 * xolotlCore::pi / 3.0;
-=======
-	auto minSizes = solverHandler.getMinSizes();
->>>>>>> 53bdf7c6
 
 	// Loop on the grid
 	for (PetscInt xi = xs; xi < xs + xm; xi++) {
@@ -778,22 +748,6 @@
 		for (unsigned int i = 0; i < indices1D.size(); i++) {
 			// Add the current concentration times the number of xenon in the cluster
 			// (from the weight vector)
-<<<<<<< HEAD
-			xeConcentration += gridPointSolution[indices1D[i]] * weights1D[i]
-					* (grid[xi + 1] - grid[xi]);
-			bubbleConcentration += gridPointSolution[indices1D[i]]
-					* (grid[xi + 1] - grid[xi]);
-			radii += gridPointSolution[indices1D[i]] * radii1D[i]
-					* (grid[xi + 1] - grid[xi]);
-			if (weights1D[i] >= minSize) {
-				partialBubbleConcentration += gridPointSolution[indices1D[i]]
-						* (grid[xi + 1] - grid[xi]);
-				partialRadii += gridPointSolution[indices1D[i]] * radii1D[i]
-						* (grid[xi + 1] - grid[xi]);
-				// Update the volume fraction
-				volumeFrac += gridPointSolution[indices1D[i]] * sphereFactor
-						* pow(radii1D[i], 3.0);
-=======
 			double conc = gridPointSolution[indices1D[i]];
 			xeConcentration += conc * weights1D[i] * (grid[xi + 1] - grid[xi]);
 			bubbleConcentration += conc * (grid[xi + 1] - grid[xi]);
@@ -801,7 +755,8 @@
 			if (weights1D[i] >= minSizes[0] && conc > 1.0e-16) {
 				partialBubbleConcentration += conc * (grid[xi + 1] - grid[xi]);
 				partialRadii += conc * radii1D[i] * (grid[xi + 1] - grid[xi]);
->>>>>>> 53bdf7c6
+				// Update the volume fraction
+				volumeFrac += conc * sphereFactor * pow(radii1D[i], 3.0);
 			}
 			// Set the monomer concentration
 			if (weights1D[i] == 1)
@@ -918,15 +873,9 @@
 
 	// Master process
 	if (procId == 0) {
-<<<<<<< HEAD
-		// Get the fluence (Multiply by the size of the grid)
-		double fluence = fluxHandler->getFluence() * (grid[Mx - 1] - grid[1]);
-
 		// Get the number of xenon that went to the GB
 		double nXenon = solverHandler.getNXeGB();
 
-=======
->>>>>>> 53bdf7c6
 		// Print the result
 		std::cout << "\nTime: " << time << std::endl;
 		std::cout << "Xenon concentration = " << totalConcData[0] << std::endl;
@@ -947,12 +896,7 @@
 		outputFile.open("retentionOut.txt", ios::app);
 		outputFile << time << " " << totalConcData[0] << " "
 				<< totalConcData[2] / totalConcData[1] << " "
-<<<<<<< HEAD
-				<< totalConcData[4] / totalConcData[3] << " " << nXenon
-				<< std::endl;
-=======
-				<< averagePartialRadius << std::endl;
->>>>>>> 53bdf7c6
+				<< averagePartialRadius << " " << nXenon << std::endl;
 		outputFile.close();
 	}
 
@@ -1683,13 +1627,8 @@
 		else {
 			for (int i = 0; i < networkSize - superClusters.size(); i++) {
 				double conc = 0.0;
-<<<<<<< HEAD
 				MPI_Recv(&conc, 1, MPI_DOUBLE, MPI_ANY_SOURCE, 10, xolotlComm,
 						MPI_STATUS_IGNORE);
-=======
-				MPI_Recv(&conc, 1, MPI_DOUBLE, MPI_ANY_SOURCE, 10,
-						MPI_COMM_WORLD, MPI_STATUS_IGNORE);
->>>>>>> 53bdf7c6
 				// Create a Point with conc as the value
 				// and add it to myPoints
 				xolotlViz::Point aPoint;
@@ -1764,11 +1703,7 @@
 			for (int i = 0; i < networkSize - superClusters.size(); i++) {
 				// Send the value of each concentration to the master process
 				MPI_Send(&gridPointSolution[i], 1, MPI_DOUBLE, 0, 10,
-<<<<<<< HEAD
 						xolotlComm);
-=======
-						MPI_COMM_WORLD);
->>>>>>> 53bdf7c6
 			}
 
 			// Loop on the super clusters
@@ -1882,37 +1817,25 @@
 		for (int i = 1; i < worldSize; i++) {
 			// Get the size of the local grid of that process
 			int localSize = 0;
-<<<<<<< HEAD
 			MPI_Recv(&localSize, 1, MPI_INT, i, 20, xolotlComm,
-=======
-			MPI_Recv(&localSize, 1, MPI_INT, i, 20, PETSC_COMM_WORLD,
->>>>>>> 53bdf7c6
 					MPI_STATUS_IGNORE);
 
 			// Loop on their grid
 			for (int k = 0; k < localSize; k++) {
 				// Get the position
-<<<<<<< HEAD
 				MPI_Recv(&x, 1, MPI_DOUBLE, i, 21, xolotlComm,
-=======
-				MPI_Recv(&x, 1, MPI_DOUBLE, i, 21, PETSC_COMM_WORLD,
->>>>>>> 53bdf7c6
 						MPI_STATUS_IGNORE);
 
 				for (int j = 0; j < loopSize; j++) {
 					// and the concentrations
 					double conc = 0.0;
-<<<<<<< HEAD
 					MPI_Recv(&conc, 1, MPI_DOUBLE, i, 22, xolotlComm,
-=======
-					MPI_Recv(&conc, 1, MPI_DOUBLE, i, 22, PETSC_COMM_WORLD,
->>>>>>> 53bdf7c6
 							MPI_STATUS_IGNORE);
 
 					// Create a Point with the concentration[i] as the value
 					// and add it to myPoints
 					xolotlViz::Point aPoint;
-					aPoint.value = conc;					// He
+					aPoint.value = conc;							// He
 					aPoint.t = time;
 					aPoint.x = x;
 					myPoints[j].push_back(aPoint);
@@ -2194,9 +2117,9 @@
 
 	// Get the size of the total grid
 	ierr = DMDAGetInfo(da, PETSC_IGNORE, &Mx, PETSC_IGNORE, PETSC_IGNORE,
-	PETSC_IGNORE, PETSC_IGNORE, PETSC_IGNORE, PETSC_IGNORE,
-	PETSC_IGNORE, PETSC_IGNORE, PETSC_IGNORE, PETSC_IGNORE,
-	PETSC_IGNORE);
+			PETSC_IGNORE, PETSC_IGNORE, PETSC_IGNORE, PETSC_IGNORE,
+			PETSC_IGNORE, PETSC_IGNORE, PETSC_IGNORE, PETSC_IGNORE,
+			PETSC_IGNORE);
 	CHKERRQ(ierr);
 
 	// Get the solver handler
@@ -2430,9 +2353,9 @@
 
 	// Get the size of the total grid
 	ierr = DMDAGetInfo(da, PETSC_IGNORE, &Mx, PETSC_IGNORE, PETSC_IGNORE,
-	PETSC_IGNORE, PETSC_IGNORE, PETSC_IGNORE, PETSC_IGNORE,
-	PETSC_IGNORE, PETSC_IGNORE, PETSC_IGNORE, PETSC_IGNORE,
-	PETSC_IGNORE);
+			PETSC_IGNORE, PETSC_IGNORE, PETSC_IGNORE, PETSC_IGNORE,
+			PETSC_IGNORE, PETSC_IGNORE, PETSC_IGNORE, PETSC_IGNORE,
+			PETSC_IGNORE);
 	CHKERRQ(ierr);
 
 	// Get the solver handler
@@ -2547,7 +2470,7 @@
 		double prefactor = heliumFluxAmplitude * dt * 0.1;
 
 		// The depth parameter to know where the bursting should happen
-		double depthParam = solverHandler.getTauBursting();			// nm
+		double depthParam = solverHandler.getTauBursting();				// nm
 
 		// For now we are not bursting
 		bool burst = false;
@@ -2650,8 +2573,7 @@
 	// Check if both events happened
 	if (nevents == 3)
 		throw std::string(
-				"\nxolotlSolver::Monitor1D: This is not supposed to happen, the surface cannot "
-						"move in both directions at the same time!!");
+				"\nxolotlSolver::Monitor1D: This is not supposed to happen, the surface cannot " "move in both directions at the same time!!");
 
 	// Gets the process ID
 	auto xolotlComm = xolotlCore::MPIUtils::getMPIComm();
@@ -3122,23 +3044,7 @@
 		checkPetscError(ierr,
 				"setupPetsc1DMonitor: PetscOptionsGetReal (-check_negative) failed.");
 		if (!flag)
-<<<<<<< HEAD
-			negStride1D = -1.0;
-
-		// Compute the correct negPrevious1D for a restart
-		// Get the last time step written in the HDF5 file
-		if (hasConcentrations) {
-
-			assert(lastTsGroup);
-
-			// Get the previous time from the HDF5 file
-			double previousTime = lastTsGroup->readPreviousTime();
-			solverHandler.setPreviousTime(previousTime);
-			negPrevious1D = (int) (previousTime / negPrevious1D);
-		}
-=======
 			negThreshold1D = 1.0e-30;
->>>>>>> 53bdf7c6
 
 		// checkNegative1D will be called at each timestep
 		ierr = TSMonitorSet(ts, checkNegative1D, NULL, NULL);
@@ -3182,9 +3088,9 @@
 
 			// Get the size of the total grid
 			ierr = DMDAGetInfo(da, PETSC_IGNORE, &Mx, PETSC_IGNORE,
-			PETSC_IGNORE, PETSC_IGNORE, PETSC_IGNORE, PETSC_IGNORE,
-			PETSC_IGNORE, PETSC_IGNORE, PETSC_IGNORE, PETSC_IGNORE,
-			PETSC_IGNORE, PETSC_IGNORE);
+					PETSC_IGNORE, PETSC_IGNORE, PETSC_IGNORE, PETSC_IGNORE,
+					PETSC_IGNORE, PETSC_IGNORE, PETSC_IGNORE, PETSC_IGNORE,
+					PETSC_IGNORE, PETSC_IGNORE);
 			checkPetscError(ierr, "setupPetsc1DMonitor: DMDAGetInfo failed.");
 
 			// Get the solver handler
@@ -3626,8 +3532,6 @@
 	sputteringYield1D = 0.0;
 	hdf5Stride1D = 0.0;
 	hdf5Previous1D = 0;
-	negStride1D = 0.0;
-	negPrevious1D = 0;
 	hdf5OutputName1D = "xolotlStop.h5";
 	indices1D.clear();
 	weights1D.clear();
