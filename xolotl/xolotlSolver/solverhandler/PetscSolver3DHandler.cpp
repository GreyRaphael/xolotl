// Includes
#include <PetscSolver3DHandler.h>
#include <MathUtils.h>
#include <Constants.h>

namespace xolotlSolver {

void PetscSolver3DHandler::createSolverContext(DM &da) {
	PetscErrorCode ierr;
	// Recompute Ids and network size and redefine the connectivities
	network.reinitializeConnectivities();

	// Degrees of freedom is the total number of clusters in the network
	const int dof = network.getDOF();

	/* - - - - - - - - - - - - - - - - - - - - - - - - - - - - - - - - - - -
	 Create distributed array (DMDA) to manage parallel grid and vectors
	 - - - - - - - - - - - - - - - - - - - - - - - - - - - - - - - - - - - */

	// Get the MPI communicator on which to create the DMDA
	auto xolotlComm = xolotlCore::MPIUtils::getMPIComm();
	if (isMirror) {
		ierr = DMDACreate3d(xolotlComm, DM_BOUNDARY_MIRROR,
				DM_BOUNDARY_PERIODIC, DM_BOUNDARY_PERIODIC, DMDA_STENCIL_STAR,
				nX, nY, nZ, PETSC_DECIDE, PETSC_DECIDE, PETSC_DECIDE, dof, 1,
				NULL,
				NULL, NULL, &da);
		checkPetscError(ierr, "PetscSolver3DHandler::createSolverContext: "
				"DMDACreate3d failed.");
	} else {
		ierr = DMDACreate3d(xolotlComm, DM_BOUNDARY_PERIODIC,
				DM_BOUNDARY_PERIODIC, DM_BOUNDARY_PERIODIC, DMDA_STENCIL_STAR,
				nX, nY, nZ, PETSC_DECIDE, PETSC_DECIDE, PETSC_DECIDE, dof, 1,
				NULL,
				NULL, NULL, &da);
		checkPetscError(ierr, "PetscSolver3DHandler::createSolverContext: "
				"DMDACreate3d failed.");
	}
	ierr = DMSetFromOptions(da);
	checkPetscError(ierr,
			"PetscSolver3DHandler::createSolverContext: DMSetFromOptions failed.");
	ierr = DMSetUp(da);
	checkPetscError(ierr,
			"PetscSolver3DHandler::createSolverContext: DMSetUp failed.");

	// Set the position of the surface
	// Loop on Y
	for (int j = 0; j < nY; j++) {
		// Create a one dimensional vector to store the surface indices
		// for a given Y position
		std::vector<int> tempPosition;

		// Loop on Z
		for (int k = 0; k < nZ; k++) {
			tempPosition.push_back(0);
			if (movingSurface)
				tempPosition[k] = (int) (nX * portion / 100.0);
		}

		// Add tempPosition to the surfacePosition
		surfacePosition.push_back(tempPosition);
	}

	// Generate the grid in the x direction
	generateGrid(nX, hX, surfacePosition[0][0]);

	// Now that the grid was generated, we can update the surface position
	// if we are using a restart file
	if (not networkName.empty() and movingSurface) {
		xolotlCore::XFile xfile(networkName);
		auto concGroup =
				xfile.getGroup<xolotlCore::XFile::ConcentrationGroup>();
		if (concGroup and concGroup->hasTimesteps()) {

			auto tsGroup = concGroup->getLastTimestepGroup();
			assert(tsGroup);

			auto surfaceIndices = tsGroup->readSurface3D();

			// Set the actual surface positions
			for (int i = 0; i < surfaceIndices.size(); i++) {
				for (int j = 0; j < surfaceIndices[0].size(); j++) {
					surfacePosition[i][j] = surfaceIndices[i][j];
				}
			}

		}
	}

	// Prints the grid on one process
	int procId;
	MPI_Comm_rank(xolotlComm, &procId);
	if (procId == 0) {
		for (int i = 1; i < grid.size() - 1; i++) {
			std::cout << grid[i] - grid[surfacePosition[0][0] + 1] << " ";
		}
		std::cout << std::endl;
	}

	// Initialize the surface of the first advection handler corresponding to the
	// advection toward the surface (or a dummy one if it is deactivated)
	advectionHandlers[0]->setLocation(
			grid[surfacePosition[0][0] + 1] - grid[1]);

	// Set the size of the partial derivatives vectors
	reactingPartialsForCluster.resize(dof, 0.0);

	/*  The only spatial coupling in the Jacobian is due to diffusion.
	 *  The ofill (thought of as a dof by dof 2d (row-oriented) array represents
	 *  the nonzero coupling between degrees of freedom at one point with degrees
	 *  of freedom on the adjacent point to the left or right. A 1 at i,j in the
	 *  ofill array indicates that the degree of freedom i at a point is coupled
	 *  to degree of freedom j at the adjacent point.
	 *  In this case ofill has only a few diagonal entries since the only spatial
	 *  coupling is regular diffusion.
	 */
	xolotlCore::IReactionNetwork::SparseFillMap ofill;
	xolotlCore::IReactionNetwork::SparseFillMap dfill;

	// Initialize the temperature handler
	temperatureHandler->initializeTemperature(network, ofill, dfill);

	// Fill ofill, the matrix of "off-diagonal" elements that represents diffusion
	diffusionHandler->initializeOFill(network, ofill);
	// Loop on the advection handlers to account the other "off-diagonal" elements
	for (int i = 0; i < advectionHandlers.size(); i++) {
		advectionHandlers[i]->initialize(network, ofill);
	}

	// Get the local boundaries
	PetscInt xs, xm, ys, ym, zs, zm;
	ierr = DMDAGetCorners(da, &xs, &ys, &zs, &xm, &ym, &zm);
	checkPetscError(ierr, "PetscSolver3DHandler::createSolverContext: "
			"DMDAGetCorners failed.");
	// Set it in the handler
	setLocalCoordinates(xs, xm, ys, ym, zs, zm);

	// Initialize the modified trap-mutation handler because it adds connectivity
<<<<<<< HEAD
	mutationHandler->initialize(network, localXM, localXS, localYM, hY, localYS,
			localZM, hZ, localZS);
=======
	mutationHandler->initialize(network, xm, ym, zm);
>>>>>>> b0e46d83
	mutationHandler->initializeIndex3D(surfacePosition, network,
			advectionHandlers, grid, localXM, localXS, localYM, hY, localYS,
			localZM, hZ, localZS);

	// Initialize the re-solution handler here
	// because it adds connectivity
	resolutionHandler->initialize(network, electronicStoppingPower);

	// Get the diagonal fill
	network.getDiagonalFill(dfill);

	// Load up the block fills
	auto dfillsparse = ConvertToPetscSparseFillMap(dof, dfill);
	auto ofillsparse = ConvertToPetscSparseFillMap(dof, ofill);
	ierr = DMDASetBlockFillsSparse(da, dfillsparse.data(), ofillsparse.data());
	checkPetscError(ierr, "PetscSolver3DHandler::createSolverContext: "
			"DMDASetBlockFills failed.");

	// Initialize the arrays for the reaction partial derivatives
	reactionSize.resize(dof);
	reactionStartingIdx.resize(dof);
	auto nPartials = network.initPartialsSizes(reactionSize,
			reactionStartingIdx);

	reactionIndices.resize(nPartials);
	network.initPartialsIndices(reactionSize, reactionStartingIdx,
			reactionIndices);
	reactionVals.resize(nPartials);

	return;
}

void PetscSolver3DHandler::initializeConcentration(DM &da, Vec &C) {
	PetscErrorCode ierr;

	// Pointer for the concentration vector
	PetscScalar ****concentrations = nullptr;
	ierr = DMDAVecGetArrayDOF(da, C, &concentrations);
	checkPetscError(ierr, "PetscSolver3DHandler::initializeConcentration: "
			"DMDAVecGetArrayDOF failed.");

	// Initialize the last temperature at each grid point on this process
	for (int i = 0; i < localXM + 2; i++) {
		lastTemperature.push_back(0.0);
	}
	network.addGridPoints(localXM + 2);

	// Get the last time step written in the HDF5 file
	bool hasConcentrations = false;
	std::unique_ptr<xolotlCore::XFile> xfile;
	std::unique_ptr<xolotlCore::XFile::ConcentrationGroup> concGroup;
	if (not networkName.empty()) {

		xfile.reset(new xolotlCore::XFile(networkName));
		concGroup = xfile->getGroup<xolotlCore::XFile::ConcentrationGroup>();
		hasConcentrations = (concGroup and concGroup->hasTimesteps());
	}

	// Give the surface position to the temperature handler
	temperatureHandler->updateSurfacePosition(surfacePosition[0][0]);

	// Initialize the flux handler
	fluxHandler->initializeFluxHandler(network, surfacePosition[0][0], grid);

	// Initialize the grid for the diffusion
	diffusionHandler->initializeDiffusionGrid(advectionHandlers, grid, localXM,
			localXS, localYM, hY, localYS, localZM, hZ, localZS);

	// Initialize the grid for the advection
	advectionHandlers[0]->initializeAdvectionGrid(advectionHandlers, grid,
			localXM, localXS, localYM, hY, localYS, localZM, hZ, localZS);

	// Pointer for the concentration vector at a specific grid point
	PetscScalar *concOffset = nullptr;

	// Degrees of freedom is the total number of clusters in the network
	const int dof = network.getDOF();

	// Get the single vacancy ID
	auto singleVacancyCluster = network.get(xolotlCore::Species::V, 1);
	int vacancyIndex = -1;
	if (singleVacancyCluster)
		vacancyIndex = singleVacancyCluster->getId() - 1;

	// Loop on all the grid points
	for (int k = localZS; k < localZS + localZM; k++) {
		for (int j = localYS; j < localYS + localYM; j++) {
			for (int i = localXS; i < localXS + localXM; i++) {
				concOffset = concentrations[k][j][i];

				// Loop on all the clusters to initialize at 0.0
				for (int n = 0; n < dof - 1; n++) {
					concOffset[n] = 0.0;
				}

				// Temperature
				xolotlCore::NDPoint < 3
						> gridPosition { ((grid[i] + grid[i + 1]) / 2.0
								- grid[surfacePosition[j][k] + 1])
								/ (grid[grid.size() - 1]
										- grid[surfacePosition[j][k] + 1]), 0.0,
								0.0 };
				concOffset[dof - 1] = temperatureHandler->getTemperature(
						gridPosition, 0.0);

				// Initialize the vacancy concentration
				if (i >= surfacePosition[j][k] + leftOffset && vacancyIndex > 0
						&& !hasConcentrations && i < nX - rightOffset
						&& j >= bottomOffset && j < nY - topOffset
						&& k >= frontOffset && k < nZ - backOffset) {
					concOffset[vacancyIndex] = initialVConc;
				}
			}
		}
	}

	// If the concentration must be set from the HDF5 file
	if (hasConcentrations) {

		assert(concGroup);
		auto tsGroup = concGroup->getLastTimestepGroup();
		assert(tsGroup);

		// Loop on the full grid
		for (int k = 0; k < nZ; k++) {
			for (int j = 0; j < nY; j++) {
				for (int i = 0; i < nX; i++) {
					// Read the concentrations from the HDF5 file
					auto concVector = tsGroup->readGridPoint(i, j, k);

					// Change the concentration only if we are on the locally
					// owned part of the grid
					if (i >= localXS && i < localXS + localXM && j >= localYS
							&& j < localYS + localYM && k >= localZS
							&& k < localZS + localZM) {
						concOffset = concentrations[k][j][i];
						// Loop on the concVector size
						for (unsigned int l = 0; l < concVector.size(); l++) {
							concOffset[(int) concVector.at(l).at(0)] =
									concVector.at(l).at(1);
						}
						// Set the temperature in the network
						double temp = concVector.at(concVector.size() - 1).at(
								1);
						network.setTemperature(temp, i - localXS);
						// Update the modified trap-mutation rate
						// that depends on the network reaction rates
						mutationHandler->updateTrapMutationRate(network);
						lastTemperature[i - localXS] = temp;
					}
				}
			}
		}
	}

	/*
	 Restore vectors
	 */
	ierr = DMDAVecRestoreArrayDOF(da, C, &concentrations);
	checkPetscError(ierr, "PetscSolver3DHandler::initializeConcentration: "
			"DMDAVecRestoreArrayDOF failed.");

	// Set the rate for re-solution
	resolutionHandler->updateReSolutionRate(fluxHandler->getFluxAmplitude());

	return;
}

void PetscSolver3DHandler::initGBLocation(DM &da, Vec &C) {
	PetscErrorCode ierr;

	// Pointer for the concentration vector
	PetscScalar ****concentrations = nullptr;
	ierr = DMDAVecGetArrayDOF(da, C, &concentrations);
	checkPetscError(ierr, "PetscSolver3DHandler::initGBLocation: "
			"DMDAVecGetArrayDOF failed.");

	// Pointer for the concentration vector at a specific grid point
	PetscScalar *concOffset = nullptr;

	// Degrees of freedom is the total number of clusters in the network
	// + the super clusters
	const int dof = network.getDOF();

	// Loop on the GB
	for (auto const& pair : gbVector) {
		// Get the coordinate of the point
		int xi = std::get<0>(pair);
		int yj = std::get<1>(pair);
		int zk = std::get<2>(pair);
		// Check if we are on the right process
		if (xi >= localXS && xi < localXS + localXM && yj >= localYS
				&& yj < localYS + localYM && zk >= localZS
				&& zk < localZS + localZM) {
			// Get the local concentration
			concOffset = concentrations[zk][yj][xi];

			// Loop on all the clusters to initialize at 0.0
			for (int n = 0; n < dof - 1; n++) {
				concOffset[n] = 0.0;
			}
		}
	}

	/*
	 Restore vectors
	 */
	ierr = DMDAVecRestoreArrayDOF(da, C, &concentrations);
	checkPetscError(ierr, "PetscSolver3DHandler::initGBLocation: "
			"DMDAVecRestoreArrayDOF failed.");

	return;
}

std::vector<std::vector<std::vector<std::vector<std::pair<int, double> > > > > PetscSolver3DHandler::getConcVector(
		DM &da, Vec &C) {

	// Initial declaration
	PetscErrorCode ierr;
	const double *gridPointSolution = nullptr;

	// Pointer for the concentration vector
	PetscScalar ****concentrations = nullptr;
	ierr = DMDAVecGetArrayDOFRead(da, C, &concentrations);
	checkPetscError(ierr, "PetscSolver3DHandler::getConcVector: "
			"DMDAVecGetArrayDOFRead failed.");

	// Get the network and dof
	auto& network = getNetwork();
	const int dof = network.getDOF();

	// Create the vector for the concentrations
	std::vector<std::vector<std::vector<std::vector<std::pair<int, double> > > > > toReturn;

	// Loop on the grid points
	for (auto k = 0; k < localZM; ++k) {
		std::vector<std::vector<std::vector<std::pair<int, double> > > > tempTempTempVector;
		for (auto j = 0; j < localYM; ++j) {
			std::vector<std::vector<std::pair<int, double> > > tempTempVector;
			for (auto i = 0; i < localXM; ++i) {
				gridPointSolution =
						concentrations[localZS + k][localYS + j][localXS + i];

				// Create the temporary vector for this grid point
				std::vector<std::pair<int, double> > tempVector;
				for (auto l = 0; l < dof; ++l) {
					if (std::fabs(gridPointSolution[l]) > 1.0e-16) {
						tempVector.push_back(
								std::make_pair(l, gridPointSolution[l]));
					}
				}
				tempTempVector.push_back(tempVector);
			}
			tempTempTempVector.push_back(tempTempVector);
		}
		toReturn.push_back(tempTempTempVector);
	}

	// Restore the solutionArray
	ierr = DMDAVecRestoreArrayDOFRead(da, C, &concentrations);
	checkPetscError(ierr, "PetscSolver3DHandler::getConcVector: "
			"DMDAVecRestoreArrayDOFRead failed.");

	return toReturn;
}

void PetscSolver3DHandler::setConcVector(DM &da, Vec &C,
		std::vector<
				std::vector<std::vector<std::vector<std::pair<int, double> > > > > & concVector) {
	PetscErrorCode ierr;

	// Pointer for the concentration vector
	PetscScalar *gridPointSolution = nullptr;
	PetscScalar ****concentrations = nullptr;
	ierr = DMDAVecGetArrayDOF(da, C, &concentrations);
	checkPetscError(ierr, "PetscSolver3DHandler::setConcVector: "
			"DMDAVecGetArrayDOF failed.");

	// Loop on the grid points
	for (auto k = 0; k < localZM; ++k) {
		for (auto j = 0; j < localYM; ++j) {
			for (auto i = 0; i < localXM; ++i) {
				gridPointSolution =
						concentrations[localZS + k][localYS + j][localXS + i];

				// Loop on the given vector
				for (int l = 0; l < concVector[k][j][i].size(); l++) {
					gridPointSolution[concVector[k][j][i][l].first] =
							concVector[k][j][i][l].second;
				}
			}
		}
	}

	/*
	 Restore vectors
	 */
	ierr = DMDAVecRestoreArrayDOF(da, C, &concentrations);
	checkPetscError(ierr, "PetscSolver3DHandler::setConcVector: "
			"DMDAVecRestoreArrayDOF failed.");

	// Get the complete data array, including ghost cells to set the temperature at the ghost points
	Vec localSolution;
	ierr = DMGetLocalVector(da, &localSolution);
	checkPetscError(ierr, "PetscSolver3DHandler::setConcVector: "
			"DMGetLocalVector failed.");
	ierr = DMGlobalToLocalBegin(da, C, INSERT_VALUES, localSolution);
	checkPetscError(ierr, "PetscSolver3DHandler::setConcVector: "
			"DMGlobalToLocalBegin failed.");
	ierr = DMGlobalToLocalEnd(da, C, INSERT_VALUES, localSolution);
	checkPetscError(ierr, "PetscSolver3DHandler::setConcVector: "
			"DMGlobalToLocalEnd failed.");
	// Get the array of concentration
	ierr = DMDAVecGetArrayDOFRead(da, localSolution, &concentrations);
	checkPetscError(ierr, "PetscSolver3DHandler::setConcVector: "
			"DMDAVecGetArrayDOFRead failed.");

	// Getthe DOF of the network
	const int dof = network.getDOF();

	// Loop on the grid points
	for (auto k = 0; k < localZM; ++k) {
		for (auto j = 0; j < localYM; ++j) {
			for (auto i = -1; i <= localXM; ++i) {
				gridPointSolution =
						concentrations[localZS + k][localYS + j][localXS + i];

				// Set the temperature in the network
				double temp = gridPointSolution[dof - 1];
				network.setTemperature(temp, i + 1);
				// Update the modified trap-mutation rate
				// that depends on the network reaction rates
				mutationHandler->updateTrapMutationRate(network);
				lastTemperature[i + 1] = temp;
			}
		}
	}

	// Restore the solutionArray
	ierr = DMDAVecRestoreArrayDOFRead(da, localSolution, &concentrations);
	checkPetscError(ierr, "PetscSolver3DHandler::setConcVector: "
			"DMDAVecRestoreArrayDOFRead failed.");
	ierr = DMRestoreLocalVector(da, &localSolution);
	checkPetscError(ierr, "PetscSolver3DHandler::setConcVector: "
			"DMRestoreLocalVector failed.");

	return;
}

void PetscSolver3DHandler::updateConcentration(TS &ts, Vec &localC, Vec &F,
		PetscReal ftime) {
	PetscErrorCode ierr;

	// Get the local data vector from PETSc
	DM da;
	ierr = TSGetDM(ts, &da);
	checkPetscError(ierr, "PetscSolver3DHandler::updateConcentration: "
			"TSGetDM failed.");

	// Pointers to the PETSc arrays that start at the beginning (xs, ys, zs) of the
	// local array!
	PetscScalar ****concs = nullptr, ****updatedConcs = nullptr;
	// Get pointers to vector data
	ierr = DMDAVecGetArrayDOFRead(da, localC, &concs);
	checkPetscError(ierr, "PetscSolver3DHandler::updateConcentration: "
			"DMDAVecGetArrayDOFRead (localC) failed.");
	ierr = DMDAVecGetArrayDOF(da, F, &updatedConcs);
	checkPetscError(ierr, "PetscSolver3DHandler::updateConcentration: "
			"DMDAVecGetArrayDOF (F) failed.");

	// The following pointers are set to the first position in the conc or
	// updatedConc arrays that correspond to the beginning of the data for the
	// current grid point. They are accessed just like regular arrays.
	PetscScalar *concOffset = nullptr, *updatedConcOffset = nullptr;

	// Degrees of freedom is the total number of clusters in the network
	const int dof = network.getDOF();

	// Set some step size variable
	double sy = 1.0 / (hY * hY);
	double sz = 1.0 / (hZ * hZ);

	// Declarations for variables used in the loop
	double **concVector = new double*[7];
	xolotlCore::NDPoint<3> gridPosition { 0.0, 0.0, 0.0 };
	std::vector<double> incidentFluxVector;
	double atomConc = 0.0, totalAtomConc = 0.0;

	// Loop over grid points
	for (int zk = frontOffset; zk < nZ - backOffset; zk++) {
		for (int yj = bottomOffset; yj < nY - topOffset; yj++) {

			// Computing the trapped atom concentration is only needed for the attenuation
			if (useAttenuation) {
				// Compute the total concentration of atoms contained in bubbles
				atomConc = 0.0;

				// Loop over grid points
				for (int xi = surfacePosition[yj][zk] + leftOffset;
						xi < nX - rightOffset; xi++) {
					// We are only interested in the helium near the surface
					if ((grid[xi] + grid[xi + 1]) / 2.0
							- grid[surfacePosition[yj][zk] + 1] > 2.0)
						continue;

					// Check if we are on the right processor
					if (xi >= localXS && xi < localXS + localXM && yj >= localYS
							&& yj < localYS + localYM && zk >= localZS
							&& zk < localZS + localZM) {
						// Get the concentrations at this grid point
						concOffset = concs[zk][yj][xi];
						// Copy data into the PSIClusterReactionNetwork
						network.updateConcentrationsFromArray(concOffset);

						// Sum the total atom concentration
						atomConc += network.getTotalTrappedAtomConcentration()
								* (grid[xi + 1] - grid[xi]);
					}
				}

				// Share the concentration with all the processes
				totalAtomConc = 0.0;
				auto xolotlComm = xolotlCore::MPIUtils::getMPIComm();
				MPI_Allreduce(&atomConc, &totalAtomConc, 1, MPI_DOUBLE, MPI_SUM,
<<<<<<< HEAD
						xolotlComm);
=======
				MPI_COMM_WORLD);
>>>>>>> b0e46d83

				// Set the disappearing rate in the modified TM handler
				mutationHandler->updateDisappearingRate(totalAtomConc);
			}

			// Skip if we are not on the right process
			if (yj < localYS || yj >= localYS + localYM || zk < localZS
					|| zk >= localZS + localZM)
				continue;

			// Set the grid position
			gridPosition[1] = yj * hY;
			gridPosition[2] = zk * hZ;

			// Initialize the flux, advection, and temperature handlers which depend
			// on the surface position at Y
			fluxHandler->initializeFluxHandler(network, surfacePosition[yj][zk],
					grid);
			advectionHandlers[0]->setLocation(
					grid[surfacePosition[yj][zk] + 1] - grid[1]);
			temperatureHandler->updateSurfacePosition(surfacePosition[yj][zk]);

			for (int xi = localXS; xi < localXS + localXM; xi++) {
				// Compute the old and new array offsets
				concOffset = concs[zk][yj][xi];
				updatedConcOffset = updatedConcs[zk][yj][xi];

				// Fill the concVector with the pointer to the middle, left,
				// right, bottom, top, front, and back grid points
				concVector[0] = concOffset;				// middle
				concVector[1] = concs[zk][yj][xi - 1];				// left
				concVector[2] = concs[zk][yj][xi + 1];				// right
				concVector[3] = concs[zk][yj - 1][xi];			// bottom
				concVector[4] = concs[zk][yj + 1][xi];				// top
				concVector[5] = concs[zk - 1][yj][xi];				// front
				concVector[6] = concs[zk + 1][yj][xi];				// back

				// Compute the left and right hx
				double hxLeft = 0.0, hxRight = 0.0;
				if (xi - 1 >= 0 && xi + 2 < nX + 2) {
					hxLeft = (grid[xi + 1] - grid[xi - 1]) / 2.0;
					hxRight = (grid[xi + 2] - grid[xi]) / 2.0;
				} else if (xi - 1 < 0) {
					hxLeft = grid[xi + 1] - grid[xi];
					hxRight = (grid[xi + 2] - grid[xi]) / 2.0;
				} else {
					hxLeft = (grid[xi + 1] - grid[xi - 1]) / 2.0;
					hxRight = grid[xi + 1] - grid[xi];
				}

				// Heat condition
				if (xi == surfacePosition[yj][zk]) {
					temperatureHandler->computeTemperature(concVector,
							updatedConcOffset, hxLeft, hxRight, xi, sy, yj, sz,
							zk);
				}

				// Boundary conditions
				// Everything to the left of the surface is empty
				if (xi < surfacePosition[yj][zk] + leftOffset
						|| xi > nX - 1 - rightOffset || yj < bottomOffset
						|| yj > nY - 1 - topOffset || zk < frontOffset
						|| zk > nZ - 1 - backOffset) {
					continue;
				}
				// Free surface GB
				bool skip = false;
				for (auto &pair : gbVector) {
					if (xi == std::get<0>(pair) && yj == std::get<1>(pair)
							&& zk == std::get<2>(pair)) {
						skip = true;
						break;
					}
				}
				if (skip)
					continue;

				// Update the network if the temperature changed
				// left
				double temperature = concs[zk][yj][xi - 1][dof - 1];
				if (std::fabs(lastTemperature[xi - localXS] - temperature)
						> 0.1) {
					network.setTemperature(temperature, xi - localXS);
					lastTemperature[xi - localXS] = temperature;
				}
				// right
				temperature = concs[zk][yj][xi + 1][dof - 1];
				if (std::fabs(lastTemperature[xi + 2 - localXS] - temperature)
						> 0.1) {
					network.setTemperature(temperature, xi + 2 - localXS);
					lastTemperature[xi + 2 - localXS] = temperature;
				}

				// Set the grid fraction
				gridPosition[0] = ((grid[xi] + grid[xi + 1]) / 2.0
						- grid[surfacePosition[yj][zk] + 1])
						/ (grid[grid.size() - 1]
								- grid[surfacePosition[yj][zk] + 1]);

				// Get the temperature from the temperature handler
				temperatureHandler->setTemperature(concOffset);
				temperature = temperatureHandler->getTemperature(gridPosition,
						ftime);
				// middle
				if (std::fabs(lastTemperature[xi + 1 - localXS] - temperature)
						> 0.1) {
					network.setTemperature(temperature, xi + 1 - localXS);
					// Update the modified trap-mutation rate
					// that depends on the network reaction rates
					mutationHandler->updateTrapMutationRate(network);
					lastTemperature[xi + 1 - localXS] = temperature;
				}

				// Copy data into the ReactionNetwork so that it can
				// compute the fluxes properly. The network is only used to compute the
				// fluxes and hold the state data from the last time step. I'm reusing
				// it because it cuts down on memory significantly (about 400MB per
				// grid point) at the expense of being a little tricky to comprehend.
				network.updateConcentrationsFromArray(concOffset);

				// ----- Account for flux of incoming particles -----
				fluxHandler->computeIncidentFlux(ftime, updatedConcOffset, xi,
						surfacePosition[yj][zk]);

				// ---- Compute the temperature over the locally owned part of the grid -----
				temperatureHandler->computeTemperature(concVector,
						updatedConcOffset, hxLeft, hxRight, xi, sy, yj, sz, zk);

				// ---- Compute diffusion over the locally owned part of the grid -----
				diffusionHandler->computeDiffusion(network, concVector,
						updatedConcOffset, hxLeft, hxRight, xi - localXS, sy,
						yj - localYS, sz, zk - localZS);

				// ---- Compute advection over the locally owned part of the grid -----
				// Set the grid position
				gridPosition[0] = (grid[xi] + grid[xi + 1]) / 2.0 - grid[1];
				for (int i = 0; i < advectionHandlers.size(); i++) {
					advectionHandlers[i]->computeAdvection(network,
							gridPosition, concVector, updatedConcOffset, hxLeft,
							hxRight, xi - localXS, hY, yj - localYS, hZ,
							zk - localZS);
				}

				// ----- Compute the modified trap-mutation over the locally owned part of the grid -----
				mutationHandler->computeTrapMutation(network, concOffset,
						updatedConcOffset, xi - localXS, yj - localYS,
						zk - localZS);

				// ----- Compute the re-solution over the locally owned part of the grid -----
				resolutionHandler->computeReSolution(network, concOffset,
						updatedConcOffset, xi, localXS, yj, zk);

				// ----- Compute the reaction fluxes over the locally owned part of the grid -----
				network.computeAllFluxes(updatedConcOffset, xi + 1 - localXS);
			}
		}
	}

	/*
	 Restore vectors
	 */
	ierr = DMDAVecRestoreArrayDOFRead(da, localC, &concs);
	checkPetscError(ierr, "PetscSolver3DHandler::updateConcentration: "
			"DMDAVecRestoreArrayDOFRead (localC) failed.");
	ierr = DMDAVecRestoreArrayDOF(da, F, &updatedConcs);
	checkPetscError(ierr, "PetscSolver3DHandler::updateConcentration: "
			"DMDAVecRestoreArrayDOF (F) failed.");

	// Clear memory
	delete[] concVector;

	return;
}

void PetscSolver3DHandler::computeOffDiagonalJacobian(TS &ts, Vec &localC,
		Mat &J, PetscReal ftime) {
	PetscErrorCode ierr;

	// Get the distributed array
	DM da;
	ierr = TSGetDM(ts, &da);
	checkPetscError(ierr, "PetscSolver3DHandler::computeOffDiagonalJacobian: "
			"TSGetDM failed.");

	// Setup some step size variables
	double sy = 1.0 / (hY * hY);
	double sz = 1.0 / (hZ * hZ);

	// Pointers to the PETSc arrays that start at the beginning (xs) of the
	// local array!
	PetscScalar ****concs = nullptr;
	// Get pointers to vector data
	ierr = DMDAVecGetArrayDOFRead(da, localC, &concs);
	checkPetscError(ierr, "PetscSolver3DHandler::computeOffDiagonalJacobian: "
			"DMDAVecGetArrayDOFRead (localC) failed.");

	// Pointer to the concentrations at a given grid point
	PetscScalar *concOffset = nullptr;

	// Degrees of freedom is the total number of clusters in the network
	const int dof = network.getDOF();

	// Get the total number of diffusing clusters
	const int nDiff = max(diffusionHandler->getNumberOfDiffusing(), 0);

	// Get the total number of advecting clusters
	int nAdvec = 0;
	for (int l = 0; l < advectionHandlers.size(); l++) {
		int n = advectionHandlers[l]->getNumberOfAdvecting();
		if (n > nAdvec)
			nAdvec = n;
	}

	// Arguments for MatSetValuesStencil called below
	MatStencil row, cols[7];
	PetscScalar tempVals[7];
	PetscInt tempIndices[1];
	PetscScalar diffVals[7 * nDiff];
	PetscInt diffIndices[nDiff];
	PetscScalar advecVals[2 * nAdvec];
	PetscInt advecIndices[nAdvec];
	xolotlCore::NDPoint<3> gridPosition { 0.0, 0.0, 0.0 };

	/*
	 Loop over grid points computing Jacobian terms for diffusion and advection
	 at each grid point
	 */
	for (int zk = localZS; zk < localZS + localZM; zk++) {
		// Set the grid position
		gridPosition[2] = zk * hZ;
		for (int yj = localYS; yj < localYS + localYM; yj++) {
			// Set the grid position
			gridPosition[1] = yj * hY;

			// Initialize the advection and temperature handlers which depend
			// on the surface position at Y
			advectionHandlers[0]->setLocation(
					grid[surfacePosition[yj][zk] + 1] - grid[1]);
			temperatureHandler->updateSurfacePosition(surfacePosition[yj][zk]);

			for (int xi = localXS; xi < localXS + localXM; xi++) {
				// Compute the left and right hx
				double hxLeft = 0.0, hxRight = 0.0;
				if (xi - 1 >= 0 && xi < nX) {
					hxLeft = (grid[xi + 1] - grid[xi - 1]) / 2.0;
					hxRight = (grid[xi + 2] - grid[xi]) / 2.0;
				} else if (xi - 1 < 0) {
					hxLeft = grid[xi + 1] - grid[xi];
					hxRight = (grid[xi + 2] - grid[xi]) / 2.0;
				} else {
					hxLeft = (grid[xi + 1] - grid[xi - 1]) / 2.0;
					hxRight = grid[xi + 1] - grid[xi];
				}

				// Heat condition
				if (xi == surfacePosition[yj][zk]) {
					// Get the partial derivatives for the temperature
					temperatureHandler->computePartialsForTemperature(tempVals,
							tempIndices, hxLeft, hxRight, xi, sy, yj, sz, zk);

					// Set grid coordinate and component number for the row
					row.i = xi;
					row.j = yj;
					row.k = zk;
					row.c = tempIndices[0];

					// Set grid coordinates and component numbers for the columns
					// corresponding to the middle, left, and right grid points
					cols[0].i = xi;					// middle
					cols[0].j = yj;
					cols[0].k = zk;
					cols[0].c = tempIndices[0];
					cols[1].i = xi - 1; // left
					cols[1].j = yj;
					cols[1].k = zk;
					cols[1].c = tempIndices[0];
					cols[2].i = xi + 1; // right
					cols[2].j = yj;
					cols[2].k = zk;
					cols[2].c = tempIndices[0];
					cols[3].i = xi; // bottom
					cols[3].j = yj - 1;
					cols[3].k = zk;
					cols[3].c = tempIndices[0];
					cols[4].i = xi; // top
					cols[4].j = yj + 1;
					cols[4].k = zk;
					cols[4].c = tempIndices[0];
					cols[5].i = xi; // front
					cols[5].j = yj;
					cols[5].k = zk - 1;
					cols[5].c = tempIndices[0];
					cols[6].i = xi; // back
					cols[6].j = yj;
					cols[6].k = zk + 1;
					cols[6].c = tempIndices[0];

					ierr = MatSetValuesStencil(J, 1, &row, 7, cols, tempVals,
							ADD_VALUES);
					checkPetscError(ierr,
							"PetscSolver3DHandler::computeOffDiagonalJacobian: "
									"MatSetValuesStencil (temperature) failed.");

				}

				// Boundary conditions
				// Everything to the left of the surface is empty
				if (xi < surfacePosition[yj][zk] + leftOffset
						|| xi > nX - 1 - rightOffset || yj < bottomOffset
						|| yj > nY - 1 - topOffset || zk < frontOffset
						|| zk > nZ - 1 - backOffset)
					continue;
				// Free surface GB
				bool skip = false;
				for (auto &pair : gbVector) {
					if (xi == std::get<0>(pair) && yj == std::get<1>(pair)
							&& zk == std::get<2>(pair)) {
						skip = true;
						break;
					}
				}
				if (skip)
					continue;

				// Update the network if the temperature changed
				// left
				double temperature = concs[zk][yj][xi - 1][dof - 1];
				if (std::fabs(lastTemperature[xi - localXS] - temperature)
						> 0.1) {
					network.setTemperature(temperature, xi - localXS);
					lastTemperature[xi - localXS] = temperature;
				}
				// right
				temperature = concs[zk][yj][xi + 1][dof - 1];
				if (std::fabs(lastTemperature[xi + 2 - localXS] - temperature)
						> 0.1) {
					network.setTemperature(temperature, xi + 2 - localXS);
					lastTemperature[xi + 2 - localXS] = temperature;
				}

				// Set the grid fraction
				gridPosition[0] = ((grid[xi] + grid[xi + 1]) / 2.0
						- grid[surfacePosition[yj][zk] + 1])
						/ (grid[grid.size() - 1]
								- grid[surfacePosition[yj][zk] + 1]);

				// Get the temperature from the temperature handler
				concOffset = concs[zk][yj][xi];
				temperatureHandler->setTemperature(concOffset);
				temperature = temperatureHandler->getTemperature(gridPosition,
						ftime);
				// middle
				if (std::fabs(lastTemperature[xi + 1 - localXS] - temperature)
						> 0.1) {
					network.setTemperature(temperature, xi + 1 - localXS);
					lastTemperature[xi + 1 - localXS] = temperature;
				}

				// Get the partial derivatives for the temperature
				temperatureHandler->computePartialsForTemperature(tempVals,
						tempIndices, hxLeft, hxRight, xi, sy, yj, sz, zk);

				// Set grid coordinate and component number for the row
				row.i = xi;
				row.j = yj;
				row.k = zk;
				row.c = tempIndices[0];

				// Set grid coordinates and component numbers for the columns
				// corresponding to the middle, left, and right grid points
				cols[0].i = xi;				// middle
				cols[0].j = yj;
				cols[0].k = zk;
				cols[0].c = tempIndices[0];
				cols[1].i = xi - 1; // left
				cols[1].j = yj;
				cols[1].k = zk;
				cols[1].c = tempIndices[0];
				cols[2].i = xi + 1; // right
				cols[2].j = yj;
				cols[2].k = zk;
				cols[2].c = tempIndices[0];
				cols[3].i = xi; // bottom
				cols[3].j = yj - 1;
				cols[3].k = zk;
				cols[3].c = tempIndices[0];
				cols[4].i = xi; // top
				cols[4].j = yj + 1;
				cols[4].k = zk;
				cols[4].c = tempIndices[0];
				cols[5].i = xi; // front
				cols[5].j = yj;
				cols[5].k = zk - 1;
				cols[5].c = tempIndices[0];
				cols[6].i = xi; // back
				cols[6].j = yj;
				cols[6].k = zk + 1;
				cols[6].c = tempIndices[0];

				ierr = MatSetValuesStencil(J, 1, &row, 7, cols, tempVals,
						ADD_VALUES);
				checkPetscError(ierr,
						"PetscSolver3DHandler::computeOffDiagonalJacobian: "
								"MatSetValuesStencil (temperature) failed.");

				// Get the partial derivatives for the diffusion
				diffusionHandler->computePartialsForDiffusion(network, diffVals,
						diffIndices, hxLeft, hxRight, xi - localXS, sy,
						yj - localYS, sz, zk - localZS);

				// Loop on the number of diffusion cluster to set the values in the Jacobian
				for (int i = 0; i < nDiff; i++) {
					// Set grid coordinate and component number for the row
					row.i = xi;
					row.j = yj;
					row.k = zk;
					row.c = diffIndices[i];

					// Set grid coordinates and component numbers for the columns
					// corresponding to the middle, left, right, bottom, top, front,
					// and back grid points
					cols[0].i = xi;					// middle
					cols[0].j = yj;
					cols[0].k = zk;
					cols[0].c = diffIndices[i];
					cols[1].i = xi - 1;					// left
					cols[1].j = yj;
					cols[1].k = zk;
					cols[1].c = diffIndices[i];
					cols[2].i = xi + 1;					// right
					cols[2].j = yj;
					cols[2].k = zk;
					cols[2].c = diffIndices[i];
					cols[3].i = xi;					// bottom
					cols[3].j = yj - 1;
					cols[3].k = zk;
					cols[3].c = diffIndices[i];
					cols[4].i = xi;					// top
					cols[4].j = yj + 1;
					cols[4].k = zk;
					cols[4].c = diffIndices[i];
					cols[5].i = xi;					// front
					cols[5].j = yj;
					cols[5].k = zk - 1;
					cols[5].c = diffIndices[i];
					cols[6].i = xi;					// back
					cols[6].j = yj;
					cols[6].k = zk + 1;
					cols[6].c = diffIndices[i];

					ierr = MatSetValuesStencil(J, 1, &row, 7, cols,
							diffVals + (7 * i), ADD_VALUES);
					checkPetscError(ierr,
							"PetscSolver3DHandler::computeOffDiagonalJacobian: "
									"MatSetValuesStencil (diffusion) failed.");
				}

				// Get the partial derivatives for the advection
				// Set the grid position
				gridPosition[0] = (grid[xi] + grid[xi + 1]) / 2.0 - grid[1];
				for (int l = 0; l < advectionHandlers.size(); l++) {
					advectionHandlers[l]->computePartialsForAdvection(network,
							advecVals, advecIndices, gridPosition, hxLeft,
							hxRight, xi - localXS, hY, yj - localYS, hZ,
							zk - localZS);

					// Get the stencil indices to know where to put the partial derivatives in the Jacobian
					auto advecStencil =
							advectionHandlers[l]->getStencilForAdvection(
									gridPosition);

					// Get the number of advecting clusters
					nAdvec = advectionHandlers[l]->getNumberOfAdvecting();

					// Loop on the number of advecting cluster to set the values in the Jacobian
					for (int i = 0; i < nAdvec; i++) {
						// Set grid coordinate and component number for the row
						row.i = xi;
						row.j = yj;
						row.k = zk;
						row.c = advecIndices[i];

						// If we are on the sink, the partial derivatives are not the same
						// Both sides are giving their concentrations to the center
						if (advectionHandlers[l]->isPointOnSink(gridPosition)) {
							cols[0].i = xi - advecStencil[0]; // left?
							cols[0].j = yj - advecStencil[1]; // bottom?
							cols[0].k = zk - advecStencil[2]; // back?
							cols[0].c = advecIndices[i];
							cols[1].i = xi + advecStencil[0]; // right?
							cols[1].j = yj + advecStencil[1]; // top?
							cols[1].k = zk + advecStencil[2]; // front?
							cols[1].c = advecIndices[i];
						} else {
							// Set grid coordinates and component numbers for the columns
							// corresponding to the middle and other grid points
							cols[0].i = xi;							// middle
							cols[0].j = yj;
							cols[0].k = zk;
							cols[0].c = advecIndices[i];
							cols[1].i = xi + advecStencil[0];// left or right?
							cols[1].j = yj + advecStencil[1];// bottom or top?
							cols[1].k = zk + advecStencil[2];// back or front?
							cols[1].c = advecIndices[i];
						}

						// Update the matrix
						ierr = MatSetValuesStencil(J, 1, &row, 2, cols,
								advecVals + (2 * i), ADD_VALUES);
						checkPetscError(ierr,
								"PetscSolver3DHandler::computeOffDiagonalJacobian: "
										"MatSetValuesStencil (advection) failed.");
					}
				}
			}
		}
	}

	// Restore the array
	ierr = DMDAVecRestoreArrayDOFRead(da, localC, &concs);
	checkPetscError(ierr, "PetscSolver3DHandler::computeOffDiagonalJacobian: "
			"DMDAVecRestoreArrayDOFRead (localC) failed.");

	return;
}

void PetscSolver3DHandler::computeDiagonalJacobian(TS &ts, Vec &localC, Mat &J,
		PetscReal ftime) {
	PetscErrorCode ierr;

	// Get the distributed array
	DM da;
	ierr = TSGetDM(ts, &da);
	checkPetscError(ierr, "PetscSolver3DHandler::computeDiagonalJacobian: "
			"TSGetDM failed.");

	// Get pointers to vector data
	PetscScalar ****concs = nullptr;
	ierr = DMDAVecGetArrayDOFRead(da, localC, &concs);
	checkPetscError(ierr, "PetscSolver3DHandler::computeDiagonalJacobian: "
			"DMDAVecGetArrayDOFRead failed.");

	// The degree of freedom is the size of the network
	const int dof = network.getDOF();

	// Pointer to the concentrations at a given grid point
	PetscScalar *concOffset = nullptr;

	// Arguments for MatSetValuesStencil called below
	MatStencil rowId;
	MatStencil colIds[dof];
	int pdColIdsVectorSize = 0;

	// Declarations for variables used in the loop
	double atomConc = 0.0, totalAtomConc = 0.0;
	xolotlCore::NDPoint<3> gridPosition { 0.0, 0.0, 0.0 };

	// Loop over the grid points
	for (int zk = frontOffset; zk < nZ - backOffset; zk++) {
		for (int yj = bottomOffset; yj < nY - topOffset; yj++) {

			// Computing the trapped atom concentration is only needed for the attenuation
			if (useAttenuation) {
				// Compute the total concentration of atoms contained in bubbles
				atomConc = 0.0;

				// Loop over grid points
				for (int xi = surfacePosition[yj][zk] + leftOffset;
						xi < nX - rightOffset; xi++) {
					// We are only interested in the helium near the surface
					if ((grid[xi] + grid[xi + 1]) / 2.0
							- grid[surfacePosition[yj][zk] + 1] > 2.0)
						continue;

					// Check if we are on the right processor
					if (xi >= localXS && xi < localXS + localXM && yj >= localYS
							&& yj < localYS + localYM && zk >= localZS
							&& zk < localZS + localZM) {
						// Get the concentrations at this grid point
						concOffset = concs[zk][yj][xi];
						// Copy data into the PSIClusterReactionNetwork
						network.updateConcentrationsFromArray(concOffset);

						// Sum the total atom concentration
						atomConc += network.getTotalTrappedAtomConcentration()
								* (grid[xi + 1] - grid[xi]);
					}
				}

				// Share the concentration with all the processes
				totalAtomConc = 0.0;
				auto xolotlComm = xolotlCore::MPIUtils::getMPIComm();
				MPI_Allreduce(&atomConc, &totalAtomConc, 1, MPI_DOUBLE, MPI_SUM,
<<<<<<< HEAD
						xolotlComm);
=======
				MPI_COMM_WORLD);
>>>>>>> b0e46d83

				// Set the disappearing rate in the modified TM handler
				mutationHandler->updateDisappearingRate(totalAtomConc);
			}

			// Skip if we are not on the right process
			if (yj < localYS || yj >= localYS + localYM || zk < localZS
					|| zk >= localZS + localZM)
				continue;

			// Set the grid position
			gridPosition[1] = yj * hY;
			gridPosition[2] = zk * hZ;

			for (int xi = localXS; xi < localXS + localXM; xi++) {
				// Boundary conditions
				// Everything to the left of the surface is empty
				if (xi < surfacePosition[yj][zk] + leftOffset
						|| xi > nX - 1 - rightOffset || yj < bottomOffset
						|| yj > nY - 1 - topOffset || zk < frontOffset
						|| zk > nZ - 1 - backOffset)
					continue;
				// Free surface GB
				bool skip = false;
				for (auto &pair : gbVector) {
					if (xi == std::get<0>(pair) && yj == std::get<1>(pair)
							&& zk == std::get<2>(pair)) {
						skip = true;
						break;
					}
				}
				if (skip)
					continue;

				// Set the grid fraction
				gridPosition[0] = ((grid[xi] + grid[xi + 1]) / 2.0
						- grid[surfacePosition[yj][zk] + 1])
						/ (grid[grid.size() - 1]
								- grid[surfacePosition[yj][zk] + 1]);

				// Get the temperature from the temperature handler
				concOffset = concs[zk][yj][xi];
				temperatureHandler->setTemperature(concOffset);
				double temperature = temperatureHandler->getTemperature(
						gridPosition, ftime);

				// Update the network if the temperature changed
				if (std::fabs(lastTemperature[xi + 1 - localXS] - temperature)
						> 0.1) {
					network.setTemperature(temperature, xi + 1 - localXS);
					// Update the modified trap-mutation rate that depends on the
					// network reaction rates
					mutationHandler->updateTrapMutationRate(network);
					lastTemperature[xi + 1 - localXS] = temperature;
				}

				// Copy data into the ReactionNetwork so that it can
				// compute the new concentrations.
				network.updateConcentrationsFromArray(concOffset);

				// ----- Take care of the reactions for all the reactants -----

				// Compute all the partial derivatives for the reactions
				network.computeAllPartials(reactionStartingIdx, reactionIndices,
						reactionVals, xi + 1 - localXS);

				// Update the column in the Jacobian that represents each DOF
				for (int i = 0; i < dof - 1; i++) {
					// Set grid coordinate and component number for the row
					rowId.i = xi;
					rowId.j = yj;
					rowId.k = zk;
					rowId.c = i;

					// Number of partial derivatives
					pdColIdsVectorSize = reactionSize[i];
					auto startingIdx = reactionStartingIdx[i];

					// Loop over the list of column ids
					for (int j = 0; j < pdColIdsVectorSize; j++) {
						// Set grid coordinate and component number for a column in the list
						colIds[j].i = xi;
						colIds[j].j = yj;
						colIds[j].k = zk;
						colIds[j].c = reactionIndices[startingIdx + j];
						// Get the partial derivative from the array of all of the partials
						reactingPartialsForCluster[j] = reactionVals[startingIdx
								+ j];
					}
					// Update the matrix
					ierr = MatSetValuesStencil(J, 1, &rowId, pdColIdsVectorSize,
							colIds, reactingPartialsForCluster.data(),
							ADD_VALUES);
					checkPetscError(ierr,
							"PetscSolver3DHandler::computeDiagonalJacobian: "
									"MatSetValuesStencil (reactions) failed.");
				}

				// ----- Take care of the modified trap-mutation for all the reactants -----

				// Store the total number of He clusters in the network for the
				// modified trap-mutation
				int nHelium = mutationHandler->getNumberOfMutating();

				// Arguments for MatSetValuesStencil called below
				MatStencil row, col;
				PetscScalar mutationVals[3 * nHelium];
				PetscInt mutationIndices[3 * nHelium];

				// Compute the partial derivative from modified trap-mutation at this grid point
				int nMutating = mutationHandler->computePartialsForTrapMutation(
						network, mutationVals, mutationIndices, xi - localXS,
						yj - localYS, zk - localZS);

				// Loop on the number of helium undergoing trap-mutation to set the values
				// in the Jacobian
				for (int i = 0; i < nMutating; i++) {
					// Set grid coordinate and component number for the row and column
					// corresponding to the helium cluster
					row.i = xi;
					row.j = yj;
					row.k = zk;
					row.c = mutationIndices[3 * i];
					col.i = xi;
					col.j = yj;
					col.k = zk;
					col.c = mutationIndices[3 * i];

					ierr = MatSetValuesStencil(J, 1, &row, 1, &col,
							mutationVals + (3 * i), ADD_VALUES);
					checkPetscError(ierr,
							"PetscSolver3DHandler::computeDiagonalJacobian: "
									"MatSetValuesStencil (He trap-mutation) failed.");

					// Set component number for the row
					// corresponding to the HeV cluster created through trap-mutation
					row.c = mutationIndices[(3 * i) + 1];

					ierr = MatSetValuesStencil(J, 1, &row, 1, &col,
							mutationVals + (3 * i) + 1, ADD_VALUES);
					checkPetscError(ierr,
							"PetscSolver3DHandler::computeDiagonalJacobian: "
									"MatSetValuesStencil (HeV trap-mutation) failed.");

					// Set component number for the row
					// corresponding to the interstitial created through trap-mutation
					row.c = mutationIndices[(3 * i) + 2];

					ierr = MatSetValuesStencil(J, 1, &row, 1, &col,
							mutationVals + (3 * i) + 2, ADD_VALUES);
					checkPetscError(ierr,
							"PetscSolver3DHandler::computeDiagonalJacobian: "
									"MatSetValuesStencil (I trap-mutation) failed.");
				}

				// ----- Take care of the re-solution for all the reactants -----

				// Store the total number of Xe clusters in the network
				int nXenon = resolutionHandler->getNumberOfReSoluting();

				// Arguments for MatSetValuesStencil called below
				PetscScalar resolutionVals[10 * nXenon];
				PetscInt resolutionIndices[5 * nXenon];
				MatStencil rowIds[5];

				// Compute the partial derivative from re-solution at this grid point
				int nResoluting =
						resolutionHandler->computePartialsForReSolution(network,
								resolutionVals, resolutionIndices, xi, localXS,
								yj, zk);

				// Loop on the number of xenon to set the values in the Jacobian
				for (int i = 0; i < nResoluting; i++) {
					// Set grid coordinate and component number for the row and column
					// corresponding to the clusters involved in re-solution
					rowIds[0].i = xi;
					rowIds[0].j = yj;
					rowIds[0].k = zk;
					rowIds[0].c = resolutionIndices[5 * i];
					rowIds[1].i = xi;
					rowIds[1].j = yj;
					rowIds[1].k = zk;
					rowIds[1].c = resolutionIndices[(5 * i) + 1];
					rowIds[2].i = xi;
					rowIds[2].j = yj;
					rowIds[2].k = zk;
					rowIds[2].c = resolutionIndices[(5 * i) + 2];
					rowIds[3].i = xi;
					rowIds[3].j = yj;
					rowIds[3].k = zk;
					rowIds[3].c = resolutionIndices[(5 * i) + 3];
					rowIds[4].i = xi;
					rowIds[4].j = yj;
					rowIds[4].k = zk;
					rowIds[4].c = resolutionIndices[(5 * i) + 4];
					colIds[0].i = xi;
					colIds[0].j = yj;
					colIds[0].k = zk;
					colIds[0].c = resolutionIndices[5 * i];
					colIds[1].i = xi;
					colIds[1].j = yj;
					colIds[1].k = zk;
					colIds[1].c = resolutionIndices[(5 * i) + 1];
					ierr = MatSetValuesStencil(J, 5, rowIds, 2, colIds,
							resolutionVals + (10 * i), ADD_VALUES);
					checkPetscError(ierr,
							"PetscSolver3DHandler::computeDiagonalJacobian: "
									"MatSetValuesStencil (Xe re-solution) failed.");
				}
			}
		}
	}

	/*
	 Restore vectors
	 */
	ierr = DMDAVecRestoreArrayDOFRead(da, localC, &concs);
	checkPetscError(ierr, "PetscSolver3DHandler::computeDiagonalJacobian: "
			"DMDAVecRestoreArrayDOFRead failed.");

	return;
}

} /* end namespace xolotlSolver */<|MERGE_RESOLUTION|>--- conflicted
+++ resolved
@@ -136,12 +136,7 @@
 	setLocalCoordinates(xs, xm, ys, ym, zs, zm);
 
 	// Initialize the modified trap-mutation handler because it adds connectivity
-<<<<<<< HEAD
-	mutationHandler->initialize(network, localXM, localXS, localYM, hY, localYS,
-			localZM, hZ, localZS);
-=======
-	mutationHandler->initialize(network, xm, ym, zm);
->>>>>>> b0e46d83
+	mutationHandler->initialize(network, localXM, localYM, localZM);
 	mutationHandler->initializeIndex3D(surfacePosition, network,
 			advectionHandlers, grid, localXM, localXS, localYM, hY, localYS,
 			localZM, hZ, localZS);
@@ -238,12 +233,10 @@
 				}
 
 				// Temperature
-				xolotlCore::NDPoint < 3
-						> gridPosition { ((grid[i] + grid[i + 1]) / 2.0
-								- grid[surfacePosition[j][k] + 1])
-								/ (grid[grid.size() - 1]
-										- grid[surfacePosition[j][k] + 1]), 0.0,
-								0.0 };
+				xolotlCore::NDPoint<3> gridPosition { ((grid[i] + grid[i + 1])
+						/ 2.0 - grid[surfacePosition[j][k] + 1])
+						/ (grid[grid.size() - 1]
+								- grid[surfacePosition[j][k] + 1]), 0.0, 0.0 };
 				concOffset[dof - 1] = temperatureHandler->getTemperature(
 						gridPosition, 0.0);
 
@@ -566,11 +559,7 @@
 				totalAtomConc = 0.0;
 				auto xolotlComm = xolotlCore::MPIUtils::getMPIComm();
 				MPI_Allreduce(&atomConc, &totalAtomConc, 1, MPI_DOUBLE, MPI_SUM,
-<<<<<<< HEAD
 						xolotlComm);
-=======
-				MPI_COMM_WORLD);
->>>>>>> b0e46d83
 
 				// Set the disappearing rate in the modified TM handler
 				mutationHandler->updateDisappearingRate(totalAtomConc);
@@ -1164,11 +1153,7 @@
 				totalAtomConc = 0.0;
 				auto xolotlComm = xolotlCore::MPIUtils::getMPIComm();
 				MPI_Allreduce(&atomConc, &totalAtomConc, 1, MPI_DOUBLE, MPI_SUM,
-<<<<<<< HEAD
 						xolotlComm);
-=======
-				MPI_COMM_WORLD);
->>>>>>> b0e46d83
 
 				// Set the disappearing rate in the modified TM handler
 				mutationHandler->updateDisappearingRate(totalAtomConc);
