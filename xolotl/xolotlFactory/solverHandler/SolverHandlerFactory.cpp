--- conflicted
+++ resolved
@@ -27,22 +27,6 @@
 	xolotlSolver::ISolverHandler* rawSolverHandler = nullptr;
 	switch (dim) {
 	case 0:
-<<<<<<< HEAD
-		theSolverHandler =
-				std::make_shared<xolotlSolver::PetscSolver0DHandler>();
-		break;
-	case 1:
-		theSolverHandler =
-				std::make_shared<xolotlSolver::PetscSolver1DHandler>();
-		break;
-	case 2:
-		theSolverHandler =
-				std::make_shared<xolotlSolver::PetscSolver2DHandler>();
-		break;
-	case 3:
-		theSolverHandler =
-				std::make_shared<xolotlSolver::PetscSolver3DHandler>();
-=======
 		rawSolverHandler = new xolotlSolver::PetscSolver0DHandler(network);
 		break;
 	case 1:
@@ -53,7 +37,6 @@
 		break;
 	case 3:
 		rawSolverHandler = new xolotlSolver::PetscSolver3DHandler(network);
->>>>>>> d721e979
 		break;
 	default:
 		// The asked dimension is not good (e.g. -1, 4)
