--- conflicted
+++ resolved
@@ -39,11 +39,8 @@
 				xolotlCore::W111TrapMutationHandler>();
 		theReSolutionHandler = std::make_shared<
 				xolotlCore::DummyReSolutionHandler>();
-<<<<<<< HEAD
-=======
 		theNucleationHandler = std::make_shared<
 				xolotlCore::DummyNucleationHandler>();
->>>>>>> b0e46d83
 
 		// Switch on the dimension for the diffusion handler
 		switch (dim) {
