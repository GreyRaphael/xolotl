--- conflicted
+++ resolved
@@ -7,11 +7,8 @@
 #include <DummyAdvectionHandler.h>
 #include <DummyTrapMutationHandler.h>
 #include <DummyReSolutionHandler.h>
-<<<<<<< HEAD
 #include <DummyDesorptionHandler.h>
-=======
 #include <DummyNucleationHandler.h>
->>>>>>> df6990be
 #include <TokenizedLineReader.h>
 #include <XGBAdvectionHandler.h>
 #include <YGBAdvectionHandler.h>
@@ -44,13 +41,11 @@
 	//! The re-solution handler
 	std::shared_ptr<xolotlCore::IReSolutionHandler> theReSolutionHandler;
 
-<<<<<<< HEAD
 	//! The desorption handler
 	std::shared_ptr<xolotlCore::IDesorptionHandler> theDesorptionHandler;
-=======
+
 	//! The heterogeneous nucleation handler
 	std::shared_ptr<xolotlCore::IHeterogeneousNucleationHandler> theNucleationHandler;
->>>>>>> df6990be
 
 public:
 
@@ -106,17 +101,14 @@
 		if (!map["resolution"])
 			theReSolutionHandler = std::make_shared<
 					xolotlCore::DummyReSolutionHandler>();
-<<<<<<< HEAD
 		if (!map["desorption"])
 			theDesorptionHandler = std::make_shared<
 					xolotlCore::DummyDesorptionHandler>();
 		else
 			theDiffusionHandler->setDesorption(true);
-=======
 		if (!map["heterogeneous"])
 			theNucleationHandler = std::make_shared<
 					xolotlCore::DummyNucleationHandler>();
->>>>>>> df6990be
 
 		// Get the number of dimensions
 		int dim = options.getDimensionNumber();
@@ -222,23 +214,24 @@
 	}
 
 	/**
-<<<<<<< HEAD
 	 * Return the desorption handler.
 	 *
 	 *  @return The desorption handler.
 	 */
 	std::shared_ptr<xolotlCore::IDesorptionHandler> getDesorptionHandler() const {
 		return theDesorptionHandler;
-=======
+	}
+
+	/**
 	 * Return the heterogeneous nucleation handler.
 	 *
 	 *  @return The nucleation handler.
 	 */
 	std::shared_ptr<xolotlCore::IHeterogeneousNucleationHandler> getNucleationHandler() const {
 		return theNucleationHandler;
->>>>>>> df6990be
-	}
-};
+	}
+}
+;
 
 } // end namespace xolotlFactory
 
