--- conflicted
+++ resolved
@@ -74,19 +74,11 @@
 	// Keep the maximum cluster sizes to set a generation flux to
 	size_t maxSizeI = 0;
 	size_t maxSizeV = 0;
-<<<<<<< HEAD
+    size_t maxSizeB = 0;
     
     // Set the fraction of large vacancy clusters (n > 19) that become faulted basal pyramids:
     //double Qb = 0.1;
     double Qb = 0.5; // No basal
-=======
-	size_t maxSizeB = 0;
-
-	// Set the fraction of large vacancy clusters (n > 19) that become faulted
-	// basal pyramids:
-	// double Qb = 0.05;
-	double Qb = 0.05; // No basal
->>>>>>> 765971fb
 
 public:
 	/**
@@ -177,34 +169,12 @@
 	{
 		// Define only for a 0D case
 		if (xGrid.size() == 0) {
-<<<<<<< HEAD
             
             //double cascadeEfficiency = (0.99*(1-tanh(0.00030527088*(currentTime/100)))+0.021);
             
             for (int i = 0; i < fluxIndices.size(); i++) {
                 //updatedConcOffset[fluxIndices[i]] += incidentFluxVec[i][0] * cascadeEfficiency;
                 updatedConcOffset[fluxIndices[i]] += incidentFluxVec[i][0];
-=======
-			// Reduce the defect generation rate based on the current time
-			// (defect density) double cascadeEfficiency =
-			// (0.9*(1-tanh(0.000000100527088*(currentTime*100)))+0.1)*0.64*(1-tanh(0.000030527088*(currentTime/100-20000)))+0.001
-			// //Long1 decline modified7 mod12
-			// double cascadeEfficiency =
-			// (0.9*(1-tanh(0.000000100527088*(currentTime*100)))+0.1)*0.5*(1-tanh(0.000110527088*(currentTime/100-25000)))+0.001;
-			// //Long1 decline modified7 mod11
-			double cascadeEfficiency =
-				(0.9 * (1 - tanh(0.000000100527088 * (currentTime * 100))) +
-					0.1) *
-					0.505 *
-					(1 - tanh(0.000110527088 * (currentTime / 100 - 20000))) +
-				0.001; // Long1 decline modified7 mod11 mod2
-			// cascadeEfficiency = 1.0;
-
-			for (int i = 0; i < fluxIndices.size(); i++) {
-				updatedConcOffset[fluxIndices[i]] +=
-					incidentFluxVec[i][0] * cascadeEfficiency;
-				// updatedConcOffset[fluxIndices[i]] += incidentFluxVec[i][0];
->>>>>>> 765971fb
 			}
 		}
 
