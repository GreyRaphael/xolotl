--- conflicted
+++ resolved
@@ -113,11 +113,8 @@
 		enableStdReaction("Enable Std Reaction" + labelStr(label)),
 		enableReSolution("Enable Re-Solution Process" + labelStr(label)),
 		enableNucleation("Enable Nucleation Process" + labelStr(label)),
-<<<<<<< HEAD
+		enableSink("Enable Sink Process" + labelStr(label)),
 		enableTrapMutation("Enable Trap Mutation Process" + labelStr(label)),
-=======
-		enableSink("Enable Sink Process" + labelStr(label)),
->>>>>>> 5990b1c5
 		temperature("Temperature" + labelStr(label), gridSize),
 		reactionRadius("Reaction Radius" + labelStr(label), numClusters),
 		formationEnergy("Formation Energy" + labelStr(label), numClusters),
@@ -140,6 +137,7 @@
 		enableStdReaction(data.enableStdReaction),
 		enableReSolution(data.enableReSolution),
 		enableNucleation(data.enableNucleation),
+		enableSink(data.enableSink),
 		enableTrapMutation(data.enableTrapMutation),
 		temperature(data.temperature),
 		reactionRadius(data.reactionRadius),
@@ -207,17 +205,17 @@
 
 	KOKKOS_INLINE_FUNCTION
 	bool
-<<<<<<< HEAD
+	getEnableSink() const
+	{
+		return enableSink(0);
+	}
+
+	KOKKOS_INLINE_FUNCTION
+	bool
 	getEnableTrapMutation() const
 	{
 		return enableTrapMutation();
-=======
-	getEnableSink() const
-	{
-		return enableSink(0);
->>>>>>> 5990b1c5
-	}
-
+	}
 	void
 	setGridSize(IndexType gridSize_)
 	{
@@ -236,12 +234,9 @@
 	View<bool[1]> enableStdReaction;
 	View<bool[1]> enableReSolution;
 	View<bool[1]> enableNucleation;
-<<<<<<< HEAD
+	View<bool[1]> enableSink;
 	View<bool> enableTrapMutation;
 
-=======
-	View<bool[1]> enableSink;
->>>>>>> 5990b1c5
 	View<double*> temperature;
 	View<double*> reactionRadius;
 	View<double*> formationEnergy;
@@ -295,141 +290,24 @@
 
 	template <typename TClusterData>
 	KOKKOS_INLINE_FUNCTION
-<<<<<<< HEAD
 	ClusterDataImpl(const TClusterData& data) :
 		Superclass(data),
 		tiles(data.tiles),
 		momentIds(data.momentIds),
 		extraData(data.extraData)
-=======
+	{
+	}
+
+	KOKKOS_INLINE_FUNCTION
 	ClusterType
 	getCluster(IndexType clusterId) const noexcept
 	{
 		return ClusterType(*this, clusterId);
 	}
 
-	TilesView tiles;
-	View<IndexType* [nMomentIds]> momentIds;
-};
-
-template <typename PlsmContext = plsm::OnDevice>
-struct ClusterDataCommonRef
-{
-	using ClusterType = ClusterCommon<PlsmContext>;
-	using IndexType = detail::ReactionNetworkIndexType;
-
-	template <typename TData>
-	using View = Unmanaged<ViewType<TData, PlsmContext>>;
-
-	ClusterDataCommonRef() = default;
-
-	KOKKOS_INLINE_FUNCTION
-	ClusterDataCommonRef(const ClusterDataCommon<PlsmContext>& data) :
-		numClusters(data.numClusters),
-		gridSize(data.gridSize),
-		atomicVolume(data.atomicVolume),
-		latticeParameter(data.latticeParameter),
-		fissionRate(data.fissionRate),
-		zeta(data.zeta),
-		enableStdReaction(data.enableStdReaction),
-		enableReSolution(data.enableReSolution),
-		enableNucleation(data.enableNucleation),
-		enableSink(data.enableSink),
-		temperature(data.temperature),
-		reactionRadius(data.reactionRadius),
-		formationEnergy(data.formationEnergy),
-		migrationEnergy(data.migrationEnergy),
-		diffusionFactor(data.diffusionFactor),
-		diffusionCoefficient(data.diffusionCoefficient)
->>>>>>> 5990b1c5
-	{
-	}
-
-	KOKKOS_INLINE_FUNCTION
-	ClusterType
-	getCluster(IndexType clusterId) const noexcept
-	{
-		return ClusterType(*this, clusterId);
-	}
-
-<<<<<<< HEAD
 	TilesView tiles;
 	View<IndexType* [nMomentIds]> momentIds;
 	ClusterDataExtra<TNetwork, PlsmContext, ViewConvert> extraData;
-=======
-	KOKKOS_INLINE_FUNCTION
-	double
-	getAtomicVolume() const
-	{
-		return atomicVolume(0);
-	}
-
-	KOKKOS_INLINE_FUNCTION
-	double
-	getLatticeParameter() const
-	{
-		return latticeParameter(0);
-	}
-
-	KOKKOS_INLINE_FUNCTION
-	double
-	getFissionRate() const
-	{
-		return fissionRate(0);
-	}
-
-	KOKKOS_INLINE_FUNCTION
-	double
-	getZeta() const
-	{
-		return zeta(0);
-	}
-
-	KOKKOS_INLINE_FUNCTION
-	bool
-	getEnableStdReaction() const
-	{
-		return enableStdReaction(0);
-	}
-
-	KOKKOS_INLINE_FUNCTION
-	bool
-	getEnableReSolution() const
-	{
-		return enableReSolution(0);
-	}
-
-	KOKKOS_INLINE_FUNCTION
-	bool
-	getEnableNucleation() const
-	{
-		return enableNucleation(0);
-	}
-
-	KOKKOS_INLINE_FUNCTION
-	bool
-	getEnableSink() const
-	{
-		return enableSink(0);
-	}
-
-	IndexType numClusters{};
-	IndexType gridSize{};
-	View<double[1]> atomicVolume;
-	View<double[1]> latticeParameter;
-	View<double[1]> fissionRate;
-	View<double[1]> zeta;
-	View<bool[1]> enableStdReaction;
-	View<bool[1]> enableReSolution;
-	View<bool[1]> enableNucleation;
-	View<bool[1]> enableSink;
-	View<double*> temperature;
-	View<double*> reactionRadius;
-	View<double**> diffusionCoefficient;
-	View<double*> formationEnergy;
-	View<double*> migrationEnergy;
-	View<double*> diffusionFactor;
->>>>>>> 5990b1c5
 };
 
 template <typename TNetwork, typename PlsmContext = plsm::OnDevice>
