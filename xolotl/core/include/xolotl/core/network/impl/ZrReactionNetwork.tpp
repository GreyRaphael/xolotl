#pragma once

#include <xolotl/core/network/detail/impl/ConstantReactionGenerator.tpp>
#include <xolotl/core/network/detail/impl/SinkReactionGenerator.tpp>
#include <xolotl/core/network/impl/ReactionNetwork.tpp>
#include <xolotl/core/network/impl/ZrClusterGenerator.tpp>
#include <xolotl/core/network/impl/ZrReaction.tpp>

namespace xolotl
{
namespace core
{
namespace network
{
double
ZrReactionNetwork::checkLatticeParameter(double latticeParameter)
{
	if (latticeParameter <= 0.0) {
		return alphaZrLatticeConstant;
	}
	return latticeParameter;
}

double
ZrReactionNetwork::checkImpurityRadius(double impurityRadius)
{
	if (impurityRadius <= 0.0) {
		return alphaZrCoreRadius;
	}
	return impurityRadius;
}

ZrReactionNetwork::IndexType
ZrReactionNetwork::checkLargestClusterId()
{
	// Copy the cluster data for the parallel loop
	auto clData = _clusterData.d_view;
	using Reducer = Kokkos::MaxLoc<ZrReactionNetwork::AmountType,
		ZrReactionNetwork::IndexType>;
	Reducer::value_type maxLoc;
	Kokkos::parallel_reduce(
		_numClusters,
		KOKKOS_LAMBDA(IndexType i, Reducer::value_type & update) {
			const Region& clReg = clData().getCluster(i).getRegion();
			Composition hi = clReg.getUpperLimitPoint();

			// adding basal
			auto size = hi[Species::V] + hi[Species::I] + hi[Species::Basal];

			if (size > update.val) {
				update.val = size;
				update.loc = i;
			}
		},
		Reducer(maxLoc));

	return maxLoc.loc;
}

void
ZrReactionNetwork::setConstantRates(RateVector rates)
{
	auto dRateView = RatesView("dRates", rates.size(), rates[0].size());
	auto hRateView = create_mirror_view(dRateView);
	for (auto i = 0; i < rates.size(); i++)
		for (auto j = 0; j < rates[0].size(); j++) {
			hRateView(i, j) = rates[i][j];
		}
	deep_copy(dRateView, hRateView);

	_reactions.forEachOn<ZrConstantReaction>(
		"ReactionCollection::setConstantRates", DEVICE_LAMBDA(auto&& reaction) {
			reaction.setRate(dRateView);
			reaction.updateRates();
		});
}

void
ZrReactionNetwork::initializeExtraClusterData(const options::IOptions& options)
{
	this->_clusterData.h_view().extraData.initialize(
		this->_clusterData.h_view().numClusters,
		this->_clusterData.h_view().gridSize);
	this->copyClusterDataView();

	auto data = this->_clusterData.h_view();
	Kokkos::parallel_for(
		this->_numClusters, KOKKOS_LAMBDA(const IndexType i) {
			auto cluster = data.getCluster(i);
			const auto& reg = cluster.getRegion();
			Composition lo(reg.getOrigin());

			// Set the dislocation capture radii for vacancy a-loops (convert to
			// nm): First index in dislocation capture radius is for I capture;
			// second is for V capture
			if (lo.isOnAxis(Species::V)) {
				// Spontaneous radii:
				 //data.extraData.dislocationCaptureRadius(i, 0) = 3.05 * pow(lo[Species::V], 0.12) / 10;
				 //data.extraData.dislocationCaptureRadius(i, 1) = 0.39 * pow(lo[Species::V], 0.4) / 10;

				// Thermal radii:
				data.extraData.dislocationCaptureRadius(i, 0) = 4.2 * pow(lo[Species::V], 0.09) / 10;
				data.extraData.dislocationCaptureRadius(i, 1) = 2.0 * pow(lo[Species::V], 0.3) / 10;

			}

			// adding basal
			// Set the dislocation capture radii for vacancy c-loops (convert to
			// nm): First index in dislocation capture radius is for I capture;
			// second is for V capture
			if (lo.isOnAxis(Species::Basal)) {
				// Spontaneous radii:
				// data.extraData.dislocationCaptureRadius(i, 0) = 3.9 *
				// pow(lo[Species::Basal], 0.07) / 10;
				// data.extraData.dislocationCaptureRadius(i, 1) = 0.4 *
				// pow(lo[Species::Basal], 0.33) / 10;

<<<<<<< HEAD
                // Thermal radii:
                if(lo[Species::Basal] < ::xolotl::core::basalTransitionSize) data.extraData.dislocationCaptureRadius(i, 0) = 1.1;
                else data.extraData.dislocationCaptureRadius(i, 0) = 0.7;
                data.extraData.dislocationCaptureRadius(i, 1) = 1.8 * pow(lo[Species::Basal], 0.24) / 10;

                // Turning off capture radii for FBP:
                //if(lo[Species::Basal] < ::xolotl::core::basalTransitionSize) data.extraData.dislocationCaptureRadius(i, 0) = 0;
                //if(lo[Species::Basal] < ::xolotl::core::basalTransitionSize) data.extraData.dislocationCaptureRadius(i, 1) = 0;
            }
=======
				// Thermal radii:
				data.extraData.dislocationCaptureRadius(i, 0) =
					10.6 * pow(lo[Species::Basal], -0.05) / 10;
				data.extraData.dislocationCaptureRadius(i, 1) =
					1.8 * pow(lo[Species::Basal], 0.27) / 10;
			}
>>>>>>> 765971fb

			// Set the dislocation capture radii for interstitial a-loops
			// (convert to nm)
			else if (lo.isOnAxis(Species::I)) {
				// Spontaneous radii:
				 //data.extraData.dislocationCaptureRadius(i, 0) = 4.2 * pow(lo[Species::I], 0.05) / 10;
				 //data.extraData.dislocationCaptureRadius(i, 1) = 5.1 * pow(lo[Species::I], -0.01) / 10;

                // Thermal radii
                //data.extraData.dislocationCaptureRadius(i, 0) = 4 * pow(lo[Species::I], 0.23) / 10;
                data.extraData.dislocationCaptureRadius(i, 0) = 5.0 * pow(lo[Species::I], 0.18) / 10;
				data.extraData.dislocationCaptureRadius(i, 1) = 6.0 * pow(lo[Species::I], 0.08) / 10;

<<<<<<< HEAD
=======
				// Thermal radii:
				// data.extraData.dislocationCaptureRadius(i, 0) = 5 *
				// pow(lo[Species::I], 0.18) / 10; // Original
				data.extraData.dislocationCaptureRadius(i, 0) =
					5.5 * pow(lo[Species::I], 0.18) / 10; // Experimenting
				data.extraData.dislocationCaptureRadius(i, 1) =
					6.0 * pow(lo[Species::I], 0.08) / 10; // Original
				// data.extraData.dislocationCaptureRadius(i, 1) = 7.0 *
				// pow(lo[Species::I], 0.03) / 10; // Experimenting
>>>>>>> 765971fb
			}
		}); // Goes with parallel_for
}

void
ZrReactionNetwork::computeFluxesPreProcess(ConcentrationsView concentrations,
	FluxesView fluxes, IndexType gridIndex, double surfaceDepth, double spacing)
{
	/*
	if (this->_enableSink) {
		updateIntegratedConcentrations(concentrations, gridIndex);
	}
	*/
}

void
ZrReactionNetwork::computePartialsPreProcess(ConcentrationsView concentrations,
	Kokkos::View<double*> values, IndexType gridIndex, double surfaceDepth,
	double spacing)
{
	/*
	if (this->_enableSink) {
		updateIntegratedConcentrations(concentrations, gridIndex);
	}
	*/
}

void
ZrReactionNetwork::updateIntegratedConcentrations(
	ConcentrationsView concentrations, IndexType gridIndex)
{
	auto& data = this->_clusterData.h_view().extraData;
	// Get the V and I integrated concentration
	auto vInt = this->getTotalConcentration(concentrations, Species::V);
	auto iInt = this->getTotalConcentration(concentrations, Species::I);
	auto intConcs = create_mirror_view(data.integratedConcentrations);
	intConcs(0) = vInt;
	intConcs(1) = iInt;
	deep_copy(data.integratedConcentrations, intConcs);
}

namespace detail
{
template <typename TTag>
KOKKOS_INLINE_FUNCTION
void
ZrReactionGenerator::operator()(IndexType i, IndexType j, TTag tag) const
{
	using Species = typename Network::Species;
	using Composition = typename Network::Composition;
	using AmountType = typename Network::AmountType;

	// Get the diffusion factors
	auto diffusionFactor = this->_clusterData.diffusionFactor;

	if (i == j) {
		if (diffusionFactor(i) != 0.0)
			addSinks(i, tag);
		this->addConstantReaction(tag, {i, Network::invalidIndex()});
	}

	// Add every possibility
	this->addConstantReaction(tag, {i, j});
	if (j != i)
		this->addConstantReaction(tag, {j, i});

	auto& subpaving = this->getSubpaving();
	auto previousIndex = subpaving.invalidIndex();

	// Check the diffusion factors
	if (diffusionFactor(i) == 0.0 && diffusionFactor(j) == 0.0) {
		return;
	}

	// Get the composition of each cluster
	const auto& cl1Reg = this->getCluster(i).getRegion();
	const auto& cl2Reg = this->getCluster(j).getRegion();
	Composition lo1 = cl1Reg.getOrigin();
	Composition hi1 = cl1Reg.getUpperLimitPoint();
	Composition lo2 = cl2Reg.getOrigin();
	Composition hi2 = cl2Reg.getUpperLimitPoint();

	// vac + vac = vac
	if (lo1.isOnAxis(Species::V) && lo2.isOnAxis(Species::V)) {
		// Compute the composition of the new cluster
		auto loSize = lo1[Species::V] + lo2[Species::V];
		auto hiSize = hi1[Species::V] + hi2[Species::V] - 2;
		// Loop on the possible sizes
		for (auto size = loSize; size <= hiSize; size++) {
			// Find the corresponding cluster
			Composition comp = Composition::zero();
			comp[Species::V] = size;
			auto vProdId = subpaving.findTileId(comp);
			if (vProdId != subpaving.invalidIndex() &&
				vProdId != previousIndex) {
				this->addProductionReaction(tag, {i, j, vProdId});
				if (lo1[Species::V] == 1 || lo2[Species::V] == 1) {
					this->addDissociationReaction(tag, {vProdId, i, j});
				}
				previousIndex = vProdId;
			}
		}

		return;
	}

	// Adding basal
	// Basal + Basal = Basal
	if (lo1.isOnAxis(Species::Basal) && lo2.isOnAxis(Species::Basal)) {
		// Compute the composition of the new cluster
		auto loSize = lo1[Species::Basal] + lo2[Species::Basal];
		auto hiSize = hi1[Species::Basal] + hi2[Species::Basal] - 2;
		// Loop on the possible sizes
		for (auto size = loSize; size <= hiSize; size++) {
			// Find the corresponding cluster
			Composition comp = Composition::zero();
			comp[Species::Basal] = size;
			auto vProdId = subpaving.findTileId(comp);
			if (vProdId != subpaving.invalidIndex() &&
				vProdId != previousIndex) {
				this->addProductionReaction(tag, {i, j, vProdId});
				if (lo1[Species::Basal] == 1 || lo2[Species::Basal] == 1) {
					this->addDissociationReaction(tag, {vProdId, i, j});
				}
				previousIndex = vProdId;
			}
		}

		return;
	}

	// vac + Basal = Basal
	if ((lo1.isOnAxis(Species::Basal) && lo2.isOnAxis(Species::V)) ||
		(lo1.isOnAxis(Species::V) && lo2.isOnAxis(Species::Basal))) {
		// Compute the composition of the new cluster
		auto loSize = lo1[Species::V] + lo2[Species::V] + lo1[Species::Basal] +
			lo2[Species::Basal]; // They can all be added because they are
								 // orthogonal
		auto hiSize = hi1[Species::V] + hi2[Species::V] + hi1[Species::Basal] +
			hi2[Species::Basal] - 4;
		// Loop on the possible sizes
		for (auto size = loSize; size <= hiSize; size++) {
			// Find the corresponding cluster
			Composition comp = Composition::zero();
			comp[Species::Basal] = size;
			auto basalProdId = subpaving.findTileId(comp);
			if (basalProdId != subpaving.invalidIndex() &&
				basalProdId != previousIndex) {
				this->addProductionReaction(tag, {i, j, basalProdId});
				if (lo1[Species::V] == 1 || lo2[Species::V] == 1) {
					this->addDissociationReaction(tag, {basalProdId, i, j});
				}
				previousIndex = basalProdId;
			}
		}

		return;
	}

	// int + Basal = Basal | int | recombine
	if ((lo1.isOnAxis(Species::Basal) && lo2.isOnAxis(Species::I)) ||
		(lo1.isOnAxis(Species::I) && lo2.isOnAxis(Species::Basal))) {
		// Compute the largest possible product and the smallest one
		int largestProd = (int)hi1[Species::Basal] + (int)hi2[Species::Basal] -
			2 - (int)lo1[Species::I] - (int)lo2[Species::I];
		int smallestProd = (int)lo1[Species::Basal] + (int)lo2[Species::Basal] -
			(int)hi1[Species::I] - (int)hi2[Species::I] + 2;
		// Loop on the products
		for (int prodSize = smallestProd; prodSize <= largestProd; prodSize++) {
			// 3 cases
			if (prodSize > 0) {
				// Looking for Basal cluster
				Composition comp = Composition::zero();
				comp[Species::Basal] = prodSize;
				auto basalProdId = subpaving.findTileId(comp);
				if (basalProdId != subpaving.invalidIndex() &&
					basalProdId != previousIndex) {
					this->addProductionReaction(tag, {i, j, basalProdId});
					// No dissociation
					previousIndex = basalProdId;
				}
			}
			else if (prodSize < 0) {
				// Looking for I cluster
				Composition comp = Composition::zero();
				comp[Species::I] = -prodSize;
				auto iProdId = subpaving.findTileId(comp);
				if (iProdId != subpaving.invalidIndex() &&
					iProdId != previousIndex) {
					this->addProductionReaction(tag, {i, j, iProdId});
					// No dissociation
					previousIndex = iProdId;
				}
			}
			else {
				// No product
				this->addProductionReaction(tag, {i, j});
			}
		}

		return;
	}

	// vac + int = vac | int | recombine
	if (((lo1.isOnAxis(Species::I) && lo2.isOnAxis(Species::V)) ||
			(lo1.isOnAxis(Species::V) && lo2.isOnAxis(Species::I)))) {
		// Compute the largest possible product and the smallest one
		int largestProd = (int)hi1[Species::V] + (int)hi2[Species::V] - 2 -
			(int)lo1[Species::I] - (int)lo2[Species::I];
		int smallestProd = (int)lo1[Species::V] + (int)lo2[Species::V] -
			(int)hi1[Species::I] - (int)hi2[Species::I] + 2;
		// Loop on the products
		for (int prodSize = smallestProd; prodSize <= largestProd; prodSize++) {
			// 3 cases
			if (prodSize > 0) {
				// Looking for V cluster
				Composition comp = Composition::zero();
				comp[Species::V] = prodSize;
				auto vProdId = subpaving.findTileId(comp);
				if (vProdId != subpaving.invalidIndex() &&
					vProdId != previousIndex) {
					this->addProductionReaction(tag, {i, j, vProdId});
					// No dissociation
					previousIndex = vProdId;
				}
			}
			else if (prodSize < 0) {
				// Looking for I cluster
				Composition comp = Composition::zero();
				comp[Species::I] = -prodSize;
				auto iProdId = subpaving.findTileId(comp);
				if (iProdId != subpaving.invalidIndex() &&
					iProdId != previousIndex) {
					this->addProductionReaction(tag, {i, j, iProdId});
					// No dissociation
					previousIndex = iProdId;
				}
			}
			else {
				// No product
				this->addProductionReaction(tag, {i, j});
			}
		}

		return;
	}

	// int + int = int
	if (lo1.isOnAxis(Species::I) && lo2.isOnAxis(Species::I)) {
		// Compute the composition of the new cluster
		auto loSize = lo1[Species::I] + lo2[Species::I];
		auto hiSize = hi1[Species::I] + hi2[Species::I] - 2;
		// Loop on the possible sizes
		for (auto size = loSize; size <= hiSize; size++) {
			// Find the corresponding cluster
			Composition comp = Composition::zero();
			comp[Species::I] = size;
			auto iProdId = subpaving.findTileId(comp);
			if (iProdId != subpaving.invalidIndex() &&
				iProdId != previousIndex) {
				this->addProductionReaction(tag, {i, j, iProdId});
				if (lo1[Species::I] == 1 || lo2[Species::I] == 1) {
					this->addDissociationReaction(tag, {iProdId, i, j});
				}
				previousIndex = iProdId;
			}
		}

		return;
	}
}

template <typename TTag>
KOKKOS_INLINE_FUNCTION
void
ZrReactionGenerator::addSinks(IndexType i, TTag tag) const
{
	using Species = typename Network::Species;
	using Composition = typename Network::Composition;

	const auto& clReg = this->getCluster(i).getRegion();
	Composition lo = clReg.getOrigin();

	// I
	if (clReg.isSimplex() && lo.isOnAxis(Species::I)) {
		this->addSinkReaction(tag, {i, Network::invalidIndex()});
	}

	// V
	if (clReg.isSimplex() && lo.isOnAxis(Species::V)) {
		this->addSinkReaction(tag, {i, Network::invalidIndex()});
	}
}

inline ReactionCollection<ZrReactionGenerator::Network>
ZrReactionGenerator::getReactionCollection() const
{
	ReactionCollection<Network> ret(this->_clusterData.gridSize,
		this->getProductionReactions(), this->getDissociationReactions(),
		this->getSinkReactions(), this->getConstantReactions());
	return ret;
}
} // namespace detail

inline detail::ZrReactionGenerator
ZrReactionNetwork::getReactionGenerator() const noexcept
{
	return detail::ZrReactionGenerator{*this};
}

namespace detail
{
KOKKOS_INLINE_FUNCTION
void
ZrClusterUpdater::updateDiffusionCoefficient(
	const ClusterData& data, IndexType clusterId, IndexType gridIndex) const
{
	// I migration energies in eV

	constexpr Kokkos::Array<double, 6> iMigrationA = {
		0.0, 0.17, 0.23, 0.49, 0.75, 0.87};
	constexpr Kokkos::Array<double, 6> iMigrationC = {
		0.0, 0.30, 0.54, 0.93, 1.2, 1.6};
	// I diffusion factors in nm^2/s
	constexpr Kokkos::Array<double, 6> iDiffusionA = {
		0.0, 2.4e+11, 3.2e+11, 4.9e+12, 5.1e+13, 4.3e+13};
	constexpr Kokkos::Array<double, 6> iDiffusionC = {
		0.0, 6.8e+11, 2.6e+12, 6.8e+13, 4.2e+14, 5.5e+15};

	// V migration energies in eV (up to n = 6)
	constexpr Kokkos::Array<double, 7> vMigrationA = {
		0.0, 0.59, 0.58, 0.94, 0.16, 0.81, 0.25};
	constexpr Kokkos::Array<double, 7> vMigrationC = {
		0.0, 0.67, 0.41, 1.12, 0.58, 0.29, 0.18};
	// V diffusions factors in nm^2/s
	constexpr Kokkos::Array<double, 7> vDiffusionA = {
		0.0, 1.6e+12, 2.7e+12, 4.9e+13, 2.5e+10, 2e+13, 3.2e+10};
	constexpr Kokkos::Array<double, 7> vDiffusionC = {
		0.0, 2.2e+12, 2.3e+11, 1.27e+15, 4.5e+11, 5.7e+11, 9.1e+9};


    // Literature values:
    /*
    // I migration energies in eV
    constexpr Kokkos::Array<double, 6> iMigrationA = {
    0.0, 0.17, 0.23, 0.49, 0.75, 0.87};
    constexpr Kokkos::Array<double, 6> iMigrationC = {
    0.0, 0.17, 0.54, 0.93, 1.2, 1.6};
    // I diffusion factors in nm^2/s
    constexpr Kokkos::Array<double, 6> iDiffusionA = {
    0.0, 3.23e+9, 0, 0, 0, 0};
    constexpr Kokkos::Array<double, 6> iDiffusionC = {
    0.0, 3.23e+9, 0, 0, 0, 0};

    // V migration energies in eV (up to n = 6)
    constexpr Kokkos::Array<double, 7> vMigrationA = {
    0.0, 0.59, 0.58, 0.94, 0.16, 0.81, 0.25};
    constexpr Kokkos::Array<double, 7> vMigrationC = {
    0.0, 0.59, 0.41, 1.12, 0.58, 0.29, 0.18};
    // V diffusions factors in nm^2/s
    constexpr Kokkos::Array<double, 7> vDiffusionA = {
    0.0, 443, 2.7e+12, 4.9e+13, 2.5e+10, 2e+13, 3.2e+10};
    constexpr Kokkos::Array<double, 7> vDiffusionC = {
    0.0, 443, 2.3e+11, 1.27e+15, 4.5e+11, 5.7e+11, 9.1e+9};
    */

	// 3D diffuser case
	if (data.migrationEnergy(clusterId) < 0.0) {
		double kernel = -1.0 / (kBoltzmann * data.temperature(gridIndex));
		const auto& clReg = data.getCluster(clusterId).getRegion();
		Network::Composition lo = clReg.getOrigin();
		using Species = Network::Species;

		if (lo.isOnAxis(Species::I)) {
			// Compute each contribution
			double Da = iDiffusionA[lo[Species::I]] *
				exp(iMigrationA[lo[Species::I]] * kernel);
			double Dc = iDiffusionC[lo[Species::I]] *
				exp(iMigrationC[lo[Species::I]] * kernel);

			// Compute the mean
			data.diffusionCoefficient(clusterId, gridIndex) =
				pow(Da * Da * Dc, 1.0 / 3.0);

			// Compute the anisotropy factor
			data.extraData.anisotropyRatio(clusterId, gridIndex) =
				pow(Dc / Da, 1.0 / 6.0);
			return;
		}

		if (lo.isOnAxis(Species::V)) {
			// Compute each contribution
			double Da = vDiffusionA[lo[Species::V]] *
				exp(vMigrationA[lo[Species::V]] * kernel);
			double Dc = vDiffusionC[lo[Species::V]] *
				exp(vMigrationC[lo[Species::V]] * kernel);

			// Compute the mean
			data.diffusionCoefficient(clusterId, gridIndex) =
				pow(Da * Da * Dc, 1.0 / 3.0);

			// Compute the anisotropy factor
			data.extraData.anisotropyRatio(clusterId, gridIndex) =
				pow(Dc / Da, 1.0 / 6.0);

			return;
		}
	}

	// 1D diffuser case
	data.diffusionCoefficient(clusterId, gridIndex) =
		data.diffusionFactor(clusterId) *
		exp(-data.migrationEnergy(clusterId) /
			(kBoltzmann * data.temperature(gridIndex)));
}
} // namespace detail
} // namespace network
} // namespace core
} // namespace xolotl<|MERGE_RESOLUTION|>--- conflicted
+++ resolved
@@ -115,7 +115,6 @@
 				// data.extraData.dislocationCaptureRadius(i, 1) = 0.4 *
 				// pow(lo[Species::Basal], 0.33) / 10;
 
-<<<<<<< HEAD
                 // Thermal radii:
                 if(lo[Species::Basal] < ::xolotl::core::basalTransitionSize) data.extraData.dislocationCaptureRadius(i, 0) = 1.1;
                 else data.extraData.dislocationCaptureRadius(i, 0) = 0.7;
@@ -125,14 +124,6 @@
                 //if(lo[Species::Basal] < ::xolotl::core::basalTransitionSize) data.extraData.dislocationCaptureRadius(i, 0) = 0;
                 //if(lo[Species::Basal] < ::xolotl::core::basalTransitionSize) data.extraData.dislocationCaptureRadius(i, 1) = 0;
             }
-=======
-				// Thermal radii:
-				data.extraData.dislocationCaptureRadius(i, 0) =
-					10.6 * pow(lo[Species::Basal], -0.05) / 10;
-				data.extraData.dislocationCaptureRadius(i, 1) =
-					1.8 * pow(lo[Species::Basal], 0.27) / 10;
-			}
->>>>>>> 765971fb
 
 			// Set the dislocation capture radii for interstitial a-loops
 			// (convert to nm)
@@ -145,19 +136,6 @@
                 //data.extraData.dislocationCaptureRadius(i, 0) = 4 * pow(lo[Species::I], 0.23) / 10;
                 data.extraData.dislocationCaptureRadius(i, 0) = 5.0 * pow(lo[Species::I], 0.18) / 10;
 				data.extraData.dislocationCaptureRadius(i, 1) = 6.0 * pow(lo[Species::I], 0.08) / 10;
-
-<<<<<<< HEAD
-=======
-				// Thermal radii:
-				// data.extraData.dislocationCaptureRadius(i, 0) = 5 *
-				// pow(lo[Species::I], 0.18) / 10; // Original
-				data.extraData.dislocationCaptureRadius(i, 0) =
-					5.5 * pow(lo[Species::I], 0.18) / 10; // Experimenting
-				data.extraData.dislocationCaptureRadius(i, 1) =
-					6.0 * pow(lo[Species::I], 0.08) / 10; // Original
-				// data.extraData.dislocationCaptureRadius(i, 1) = 7.0 *
-				// pow(lo[Species::I], 0.03) / 10; // Experimenting
->>>>>>> 765971fb
 			}
 		}); // Goes with parallel_for
 }
