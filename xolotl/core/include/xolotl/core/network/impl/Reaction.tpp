#pragma once

#include <algorithm>
#include <array>

#include <plsm/EnumIndexed.h>

#include <xolotl/core/Constants.h>
#include <xolotl/core/network/detail/ReactionUtility.h>

namespace xolotl
{
namespace core
{
namespace network
{
template <typename TNetwork, typename TDerived>
KOKKOS_INLINE_FUNCTION
Reaction<TNetwork, TDerived>::Reaction(ReactionDataRef reactionData,
	const ClusterData& clusterData, IndexType reactionId) :
	_clusterData(&clusterData),
	_reactionId(reactionId),
	_rate(reactionData.getRates(reactionId)),
	_widths(reactionData.getWidths(reactionId)),
	_coefs(reactionData.getCoefficients(reactionId))
{
}

template <typename TNetwork, typename TDerived>
KOKKOS_INLINE_FUNCTION
void
Reaction<TNetwork, TDerived>::updateData(
	ReactionDataRef reactionData, const ClusterData& clusterData)
{
	_clusterData = &clusterData;
	_rate = reactionData.getRates(_reactionId);
}

template <typename TNetwork, typename TDerived>
KOKKOS_INLINE_FUNCTION
double
Reaction<TNetwork, TDerived>::computeOverlap(const ReflectedRegion& cl1RR,
	const ReflectedRegion& cl2RR, const ReflectedRegion& pr1RR,
	const ReflectedRegion& pr2RR)
{
	constexpr auto speciesRangeNoI = NetworkType::getSpeciesRangeNoI();

	double nOverlap = 1.0;
	for (auto i : speciesRangeNoI) {
		// The width is the subset of the tiles for which the
		// reaction is possible
		// For instance if we have X_1 + X_[3,5) ⇄ X_[5,7)
		// It is only possible for 4 within X_[3,5) and 5 within X_[5,7)
		// so the width is 1
		// More complicated with X_[3,5) + X_[5,7) ⇄ X_[9,11)
		// 3+6, 4+5, 4+6, width is 3

		for (auto m : makeIntervalRange(pr2RR[i()]))
			for (auto l : makeIntervalRange(cl2RR[i()])) {
				_widths(i()) += util::max(0.0,
					util::min(
						cl1RR[i()].end() - 1 + l, pr1RR[i()].end() - 1 + m) -
						util::max(
							cl1RR[i()].begin() + l, pr1RR[i()].begin() + m) +
						1.0);
			}

		nOverlap *= _widths(i());
	}

	//	if (nOverlap <= 0) {
	//	std::cout << "first reactant: ";
	//	for (auto i : speciesRangeNoI) {
	//		std::cout << cl1RR[i()].begin() << ", ";
	//	}
	//	std::cout << std::endl;
	//	for (auto i : speciesRangeNoI) {
	//		std::cout << cl1RR[i()].end() - 1 << ", ";
	//	}
	//	std::cout << std::endl << "second reactant: ";
	//	for (auto i : speciesRangeNoI) {
	//		std::cout << cl2RR[i()].begin() << ", ";
	//	}
	//	std::cout << std::endl;
	//	for (auto i : speciesRangeNoI) {
	//		std::cout << cl2RR[i()].end() - 1 << ", ";
	//	}
	//	std::cout << std::endl << "product: ";
	//	for (auto i : speciesRangeNoI) {
	//		std::cout << pr1RR[i()].begin() << ", ";
	//	}
	//	std::cout << std::endl;
	//	for (auto i : speciesRangeNoI) {
	//		std::cout << pr1RR[i()].end() - 1 << ", ";
	//	}
	//	std::cout << std::endl << "second product: ";
	//	for (auto i : speciesRangeNoI) {
	//		std::cout << pr2RR[i()].begin() << ", ";
	//	}
	//	std::cout << std::endl;
	//	for (auto i : speciesRangeNoI) {
	//		std::cout << pr2RR[i()].end() - 1 << ", ";
	//	}
	//	std::cout << std::endl;
	//	std::cout << "Overlap: " << nOverlap << std::endl;
	//	std::cout << "Widths: ";
	//	for (auto i : speciesRangeNoI) {
	//		std::cout << _widths(i()) << ", ";
	//	}
	//	std::cout << std::endl;
	//	}

	assert(nOverlap > 0);

	return nOverlap;
}

template <typename TNetwork, typename TDerived>
KOKKOS_INLINE_FUNCTION
ProductionReaction<TNetwork, TDerived>::ProductionReaction(
	ReactionDataRef reactionData, const ClusterData& clusterData,
	IndexType reactionId, IndexType cluster0, IndexType cluster1,
	IndexType cluster2, IndexType cluster3) :
	Superclass(reactionData, clusterData, reactionId),
	_reactants({cluster0, cluster1}),
	_products({cluster2, cluster3})
{
	for (auto i : {0, 1}) {
		this->copyMomentIds(_reactants[i], _reactantMomentIds[i]);
		this->copyMomentIds(_products[i], _productMomentIds[i]);
	}

	// static
	const auto dummyRegion = Region(Composition{});

	const auto& cl1Reg =
		this->_clusterData->getCluster(_reactants[0]).getRegion();
	const auto& cl2Reg =
		this->_clusterData->getCluster(_reactants[1]).getRegion();
	const auto& pr1Reg = (_products[0] == invalidIndex) ?
		dummyRegion :
		this->_clusterData->getCluster(_products[0]).getRegion();
	const auto& pr2Reg = (_products[1] == invalidIndex) ?
		dummyRegion :
		this->_clusterData->getCluster(_products[1]).getRegion();

	_reactantVolumes = {cl1Reg.volume(), cl2Reg.volume()};
	_productVolumes = {pr1Reg.volume(), pr2Reg.volume()};

	this->initialize();
}

template <typename TNetwork, typename TDerived>
KOKKOS_INLINE_FUNCTION
ProductionReaction<TNetwork, TDerived>::ProductionReaction(
	ReactionDataRef reactionData, const ClusterData& clusterData,
	IndexType reactionId, const detail::ClusterSet& clusterSet) :
	ProductionReaction(reactionData, clusterData, reactionId,
		clusterSet.cluster0, clusterSet.cluster1, clusterSet.cluster2,
		clusterSet.cluster3)
{
}

template <typename TNetwork, typename TDerived>
KOKKOS_INLINE_FUNCTION
void
ProductionReaction<TNetwork, TDerived>::computeCoefficients()
{
	// static
	const auto dummyRegion = Region(Composition{});

	// Find the overlap for this reaction
	constexpr auto speciesRangeNoI = NetworkType::getSpeciesRangeNoI();

	const auto& cl1Reg =
		this->_clusterData->getCluster(_reactants[0]).getRegion();
	const auto& cl2Reg =
		this->_clusterData->getCluster(_reactants[1]).getRegion();
	const auto& pr1Reg = (_products[0] == invalidIndex) ?
		dummyRegion :
		this->_clusterData->getCluster(_products[0]).getRegion();
	const auto& pr2Reg = (_products[1] == invalidIndex) ?
		dummyRegion :
		this->_clusterData->getCluster(_products[1]).getRegion();
	const auto& cl1Disp =
		detail::getReflectedDispersionForCoefs<NetworkType::Traits::numSpecies>(
			cl1Reg);
	const auto& cl2Disp =
		detail::getReflectedDispersionForCoefs<NetworkType::Traits::numSpecies>(
			cl2Reg);

	// Initialize the reflected regions
	auto rRegions = detail::updateReflectedRegionsForCoefs<nMomentIds>(
		cl1Reg, cl2Reg, pr1Reg, pr2Reg);
	auto cl1RR = rRegions[0];
	auto cl2RR = rRegions[1];
	auto pr1RR = rRegions[2];
	auto pr2RR = rRegions[3];

	// If there is no product the overlap is 1
	double nOverlap = 1.0;
	// No product case
	if (_products[0] == invalidIndex && _products[1] == invalidIndex) {
		for (auto i : speciesRangeNoI) {
			this->_widths[i()] = 1.0;
		}
	}
	// General case
	else
		nOverlap = this->computeOverlap(cl1RR, cl2RR, pr1RR, pr2RR);

	this->_coefs(0, 0, 0, 0) = nOverlap;
	for (auto i : speciesRangeNoI) {
		// First order sum on the first reactant
		auto factor = nOverlap / this->_widths[i()];
		this->_coefs(i() + 1, 0, 0, 0) = factor *
			detail::computeFirstOrderSum(i(), cl1RR, cl2RR, pr1RR, pr2RR);

		this->_coefs(0, 0, 0, i() + 1) =
			this->_coefs(i() + 1, 0, 0, 0) / cl1Disp[i()];

		// First order sum on the second reactant
		this->_coefs(0, i() + 1, 0, 0) = factor *
			detail::computeFirstOrderSum(i(), cl2RR, cl1RR, pr1RR, pr2RR);

		this->_coefs(0, 0, 1, i() + 1) =
			this->_coefs(0, i() + 1, 0, 0) / cl2Disp[i()];

		// Loop on the potential products
		for (auto p : {0, 1}) {
			auto prodId = _products[p];
			if (prodId == invalidIndex) {
				continue;
			}

			// Get the regions in the right order
			const auto& thisRR = (prodId == _products[0]) ? pr1RR : pr2RR;
			const auto& otherRR = (prodId == _products[0]) ? pr2RR : pr1RR;
			// Get the dispersion
			const auto& thisDispersion = (prodId == _products[0]) ?
				detail::getReflectedDispersionForCoefs<
					NetworkType::Traits::numSpecies>(pr1Reg) :
				detail::getReflectedDispersionForCoefs<
					NetworkType::Traits::numSpecies>(pr2Reg);

			// First order sum on the other product (p+2) because 0 and 1 are
			// used for reactants)
			this->_coefs(0, 0, p + 2, i() + 1) = factor *
				detail::computeFirstOrderSum(
					i(), thisRR, otherRR, cl2RR, cl1RR) /
				thisDispersion[i()];

			// Products first moments
			for (auto k : speciesRangeNoI) {
				// Second order sum
				if (k == i) {
					this->_coefs(i() + 1, 0, p + 2, k() + 1) = factor *
						detail::computeSecondOrderOffsetSum(
							i(), cl1RR, cl2RR, thisRR, otherRR) /
						thisDispersion[i()];

					this->_coefs(0, i() + 1, p + 2, k() + 1) = factor *
						detail::computeSecondOrderOffsetSum(
							i(), cl2RR, cl1RR, thisRR, otherRR) /
						thisDispersion[i()];
				}
				else {
					this->_coefs(i() + 1, 0, p + 2, k() + 1) =
						this->_coefs(i() + 1, 0, 0, 0) *
						this->_coefs(0, 0, p + 2, k() + 1) / nOverlap;

					this->_coefs(0, i() + 1, p + 2, k() + 1) =
						this->_coefs(0, i() + 1, 0, 0) *
						this->_coefs(0, 0, p + 2, k() + 1) / nOverlap;
				}
			}
		}
	}

	for (auto i : speciesRangeNoI) {
		auto factor = nOverlap / this->_widths[i()];
		for (auto j : speciesRangeNoI) {
			// Second order sum
			if (i == j) {
				for (double m : makeIntervalRange(pr2RR[j()]))
					for (double l : makeIntervalRange(cl1RR[j()])) {
						this->_coefs(i() + 1, j() + 1, 0, 0) +=
							(l -
								static_cast<double>(
									cl1RR[j()].end() - 1 + cl1RR[j()].begin()) /
									2.0) *
							factor *
							util::firstOrderSum(
								util::max(pr1RR[j()].begin() + m - l,
									static_cast<double>(cl2RR[j()].begin())),
								util::min(pr1RR[j()].end() - 1 + m - l,
									static_cast<double>(cl2RR[j()].end() - 1)),
								static_cast<double>(
									cl2RR[j()].end() - 1 + cl2RR[j()].begin()) /
									2.0);
					}
			}
			else {
				this->_coefs(i() + 1, j() + 1, 0, 0) =
					this->_coefs(i() + 1, 0, 0, 0) *
					this->_coefs(0, j() + 1, 0, 0) / nOverlap;
			}
		}

		factor = nOverlap / this->_widths[i()];

		// First reactant first moments
		for (auto k : speciesRangeNoI) {
			if (k == i) {
				this->_coefs(i() + 1, 0, 0, k() + 1) = factor *
					detail::computeSecondOrderSum(
						i(), cl1RR, cl2RR, pr1RR, pr2RR) /
					cl1Disp[i()];
				this->_coefs(0, i() + 1, 1, k() + 1) = factor *
					detail::computeSecondOrderSum(
						i(), cl2RR, cl1RR, pr1RR, pr2RR) /
					cl2Disp[i()];
			}
			else {
				this->_coefs(i() + 1, 0, 0, k() + 1) =
					this->_coefs(i() + 1, 0, 0, 0) *
					this->_coefs(k() + 1, 0, 0, 0) / (nOverlap * cl1Disp[k()]);
				this->_coefs(0, i() + 1, 1, k() + 1) =
					this->_coefs(0, i() + 1, 0, 0) *
					this->_coefs(0, k() + 1, 0, 0) / (nOverlap * cl2Disp[k()]);
			}

			this->_coefs(0, i() + 1, 0, k() + 1) =
				this->_coefs(k() + 1, i() + 1, 0, 0) / cl1Disp[k()];

			// Second reactant partial derivatives
			this->_coefs(i() + 1, 0, 1, k() + 1) =
				this->_coefs(i() + 1, k() + 1, 0, 0) / cl2Disp[k()];
		}

		// Now we loop over the 2 dimensions of the coefs to compute all
		// the possible sums over distances for the flux
		factor = nOverlap / this->_widths[i()];
		for (auto j : speciesRangeNoI) {
			// Now we deal with the coefficients needed for the
			// first moments
			// Let's start with the products
			for (auto p : {0, 1}) {
				auto prodId = _products[p];
				if (prodId == invalidIndex) {
					continue;
				}

				// Get the regions in the right order
				const auto& thisRR = (prodId == _products[0]) ? pr1RR : pr2RR;
				const auto& otherRR = (prodId == _products[0]) ? pr2RR : pr1RR;
				// Get the dispersion
				const auto& thisDispersion = (prodId == _products[0]) ?
					detail::getReflectedDispersionForCoefs<
						NetworkType::Traits::numSpecies>(pr1Reg) :
					detail::getReflectedDispersionForCoefs<
						NetworkType::Traits::numSpecies>(pr2Reg);

				for (auto k : speciesRangeNoI) {
					// Third order sum
					if (i == j && j == k) {
						for (double m : makeIntervalRange(otherRR[i()]))
							for (double l : makeIntervalRange(cl1RR[i()])) {
								this->_coefs(
									i() + 1, j() + 1, p + 2, k() + 1) +=
									(l -
										static_cast<double>(cl1RR[i()].end() -
											1 + cl1RR[i()].begin()) /
											2.0) *
									factor *
									util::secondOrderOffsetSum(
										util::max(thisRR[i()].begin() + m - l,
											static_cast<double>(
												cl2RR[i()].begin())),
										util::min(thisRR[i()].end() - 1 + m - l,
											static_cast<double>(
												cl2RR[i()].end() - 1)),
										static_cast<double>(cl2RR[i()].end() -
											1 + cl2RR[i()].begin()) /
											2.0,
										static_cast<double>(thisRR[i()].end() -
											1 + thisRR[i()].begin()) /
											2.0,
										l - m);
							}
						this->_coefs(i() + 1, j() + 1, p + 2, k() + 1) /=
							thisDispersion[k()];
					}
					else if (j == k) {
						this->_coefs(i() + 1, j() + 1, p + 2, k() + 1) =
							this->_coefs(i() + 1, 0, 0, 0) *
							this->_coefs(0, j() + 1, p + 2, k() + 1) / nOverlap;
					}
					else if (i == k) {
						this->_coefs(i() + 1, j() + 1, p + 2, k() + 1) =
							this->_coefs(0, j() + 1, 0, 0) *
							this->_coefs(i() + 1, 0, p + 2, k() + 1) / nOverlap;
					}
					else if (i == j) {
						this->_coefs(i() + 1, j() + 1, p + 2, k() + 1) =
							this->_coefs(0, 0, p + 2, k() + 1) *
							this->_coefs(i() + 1, j() + 1, 0, 0) / nOverlap;
					}
					else {
						this->_coefs(i() + 1, j() + 1, p + 2, k() + 1) =
							this->_coefs(i() + 1, 0, 0, 0) *
							this->_coefs(0, j() + 1, 0, 0) *
							this->_coefs(0, 0, p + 2, k() + 1) /
							(nOverlap * nOverlap);
					}
				}
			}

			// Let's take care of the first reactant first moments
			for (auto k : speciesRangeNoI) {
				// Third order sum
				if (i == j && j == k) {
					this->_coefs(i() + 1, j() + 1, 0, k() + 1) = factor *
						detail::computeThirdOrderSum(
							i(), cl2RR, cl1RR, pr1RR, pr2RR) /
						cl1Disp[i()];
					this->_coefs(i() + 1, j() + 1, 1, k() + 1) = factor *
						detail::computeThirdOrderSum(
							i(), cl1RR, cl2RR, pr1RR, pr2RR) /
						cl2Disp[i()];
				}
				else if (i == k) {
					this->_coefs(i() + 1, j() + 1, 0, k() + 1) =
						this->_coefs(0, j() + 1, 0, 0) *
						this->_coefs(i() + 1, 0, 0, k() + 1) / nOverlap;
					this->_coefs(i() + 1, j() + 1, 1, k() + 1) =
						this->_coefs(0, j() + 1, 0, 0) *
						this->_coefs(i() + 1, 0, 1, k() + 1) / nOverlap;
				}
				else if (j == k) {
					this->_coefs(i() + 1, j() + 1, 0, k() + 1) =
						this->_coefs(i() + 1, 0, 0, 0) *
						this->_coefs(0, j() + 1, 0, k() + 1) / nOverlap;
					this->_coefs(i() + 1, j() + 1, 1, k() + 1) =
						this->_coefs(i() + 1, 0, 0, 0) *
						this->_coefs(0, j() + 1, 1, k() + 1) / nOverlap;
				}
				else if (i == j) {
					this->_coefs(i() + 1, j() + 1, 0, k() + 1) =
						this->_coefs(0, 0, 0, k() + 1) *
						this->_coefs(i() + 1, j() + 1, 0, 0) / nOverlap;
					this->_coefs(i() + 1, j() + 1, 1, k() + 1) =
						this->_coefs(0, 0, 1, k() + 1) *
						this->_coefs(i() + 1, j() + 1, 0, 0) / nOverlap;
				}
				else {
					this->_coefs(i() + 1, j() + 1, 0, k() + 1) =
						this->_coefs(i() + 1, 0, 0, 0) *
						this->_coefs(0, j() + 1, 0, 0) *
						this->_coefs(k() + 1, 0, 0, 0) /
						(nOverlap * nOverlap * cl1Disp[k()]);
					this->_coefs(i() + 1, j() + 1, 1, k() + 1) =
						this->_coefs(i() + 1, 0, 0, 0) *
						this->_coefs(0, j() + 1, 0, 0) *
						this->_coefs(0, k() + 1, 0, 0) /
						(nOverlap * nOverlap * cl2Disp[k()]);
				}
			}
		}
	}
}

template <typename TNetwork, typename TDerived>
KOKKOS_INLINE_FUNCTION
double
ProductionReaction<TNetwork, TDerived>::computeRate(
	IndexType gridIndex, double time)
{
	return this->asDerived()->getRateForProduction(gridIndex);
}

template <typename TNetwork, typename TDerived>
KOKKOS_INLINE_FUNCTION
void
ProductionReaction<TNetwork, TDerived>::computeConnectivity(
	const Connectivity& connectivity)
{
	constexpr auto speciesRangeNoI = NetworkType::getSpeciesRangeNoI();
	// Each reactant connects with all the reactants
	// Reactant 1 with reactant 1
	this->addConnectivity(_reactants[0], _reactants[0], connectivity);
	for (auto i : speciesRangeNoI) {
		if (_reactantMomentIds[0][i()] != invalidIndex) {
			this->addConnectivity(
				_reactants[0], _reactantMomentIds[0][i()], connectivity);
			this->addConnectivity(
				_reactantMomentIds[0][i()], _reactants[0], connectivity);
			for (auto j : speciesRangeNoI) {
				if (_reactantMomentIds[0][j()] != invalidIndex) {
					this->addConnectivity(_reactantMomentIds[0][i()],
						_reactantMomentIds[0][j()], connectivity);
				}
			}
		}
	}

	// Reactant 2 with reactant 1
	this->addConnectivity(_reactants[1], _reactants[0], connectivity);
	for (auto i : speciesRangeNoI) {
		if (_reactantMomentIds[0][i()] != invalidIndex) {
			this->addConnectivity(
				_reactants[1], _reactantMomentIds[0][i()], connectivity);
		}
		if (_reactantMomentIds[1][i()] != invalidIndex) {
			this->addConnectivity(
				_reactantMomentIds[1][i()], _reactants[0], connectivity);
			for (auto j : speciesRangeNoI) {
				if (_reactantMomentIds[0][j()] != invalidIndex) {
					this->addConnectivity(_reactantMomentIds[1][i()],
						_reactantMomentIds[0][j()], connectivity);
				}
			}
		}
	}
	// Reactant 1 with reactant 2
	this->addConnectivity(_reactants[0], _reactants[1], connectivity);
	for (auto i : speciesRangeNoI) {
		if (_reactantMomentIds[1][i()] != invalidIndex) {
			this->addConnectivity(
				_reactants[0], _reactantMomentIds[1][i()], connectivity);
		}
		if (_reactantMomentIds[0][i()] != invalidIndex) {
			this->addConnectivity(
				_reactantMomentIds[0][i()], _reactants[1], connectivity);
			for (auto j : speciesRangeNoI) {
				if (_reactantMomentIds[1][j()] != invalidIndex) {
					this->addConnectivity(_reactantMomentIds[0][i()],
						_reactantMomentIds[1][j()], connectivity);
				}
			}
		}
	}
	// Reactant 2 with reactant 2
	this->addConnectivity(_reactants[1], _reactants[1], connectivity);
	for (auto i : speciesRangeNoI) {
		if (_reactantMomentIds[1][i()] != invalidIndex) {
			this->addConnectivity(
				_reactants[1], _reactantMomentIds[1][i()], connectivity);
			this->addConnectivity(
				_reactantMomentIds[1][i()], _reactants[1], connectivity);
			for (auto j : speciesRangeNoI) {
				if (_reactantMomentIds[1][j()] != invalidIndex) {
					this->addConnectivity(_reactantMomentIds[1][i()],
						_reactantMomentIds[1][j()], connectivity);
				}
			}
		}
	}
	// Each product connects with all the reactants
	for (auto p : {0, 1}) {
		auto prodId = _products[p];
		if (prodId == invalidIndex) {
			continue;
		}
		auto prod = this->_clusterData->getCluster(prodId);
		const auto& prodReg = prod.getRegion();

		// With reactant 1
		this->addConnectivity(prodId, _reactants[0], connectivity);
		for (auto i : speciesRangeNoI) {
			if (_reactantMomentIds[0][i()] != invalidIndex) {
				this->addConnectivity(
					prodId, _reactantMomentIds[0][i()], connectivity);
			}
			if (_productMomentIds[p][i()] != invalidIndex) {
				this->addConnectivity(
					_productMomentIds[p][i()], _reactants[0], connectivity);
				for (auto j : speciesRangeNoI) {
					if (_reactantMomentIds[0][j()] != invalidIndex) {
						this->addConnectivity(_productMomentIds[p][i()],
							_reactantMomentIds[0][j()], connectivity);
					}
				}
			}
		}
		// With reactant 2
		this->addConnectivity(prodId, _reactants[1], connectivity);
		for (auto i : speciesRangeNoI) {
			if (_reactantMomentIds[1][i()] != invalidIndex) {
				this->addConnectivity(
					prodId, _reactantMomentIds[1][i()], connectivity);
			}
			if (_productMomentIds[p][i()] != invalidIndex) {
				this->addConnectivity(
					_productMomentIds[p][i()], _reactants[1], connectivity);
				for (auto j : speciesRangeNoI) {
					if (_reactantMomentIds[1][j()] != invalidIndex) {
						this->addConnectivity(_productMomentIds[p][i()],
							_reactantMomentIds[1][j()], connectivity);
					}
				}
			}
		}
	}
}

template <typename TNetwork, typename TDerived>
KOKKOS_INLINE_FUNCTION
void
ProductionReaction<TNetwork, TDerived>::computeReducedConnectivity(
	const Connectivity& connectivity)
{
	constexpr auto speciesRangeNoI = NetworkType::getSpeciesRangeNoI();
	// Each reactant connects with all the reactants
	// Reactant 1 with reactant 1
	this->addConnectivity(_reactants[0], _reactants[0], connectivity);
	for (auto i : speciesRangeNoI) {
		if (_reactantMomentIds[0][i()] != invalidIndex) {
			for (auto j : speciesRangeNoI) {
				if (i() == j())
					this->addConnectivity(_reactantMomentIds[0][i()],
						_reactantMomentIds[0][j()], connectivity);
			}
		}
	}
	// Reactant 2 with reactant 2
	this->addConnectivity(_reactants[1], _reactants[1], connectivity);
	for (auto i : speciesRangeNoI) {
		if (_reactantMomentIds[1][i()] != invalidIndex) {
			for (auto j : speciesRangeNoI) {
				if (i() == j())
					this->addConnectivity(_reactantMomentIds[1][i()],
						_reactantMomentIds[1][j()], connectivity);
			}
		}
	}
	// Each product connects with all the reactants
	for (auto p : {0, 1}) {
		auto prodId = _products[p];
		if (prodId == invalidIndex) {
			continue;
		}
		auto prod = this->_clusterData->getCluster(prodId);
		const auto& prodReg = prod.getRegion();

		// With reactant 1
		if (prodId == _reactants[0])
			this->addConnectivity(prodId, _reactants[0], connectivity);
		for (auto i : speciesRangeNoI) {
			if (_productMomentIds[p][i()] != invalidIndex) {
				for (auto j : speciesRangeNoI) {
					if (_productMomentIds[p][i()] == _reactantMomentIds[0][j()])
						this->addConnectivity(_productMomentIds[p][i()],
							_reactantMomentIds[0][j()], connectivity);
				}
			}
		}
		// With reactant 2
		if (prodId == _reactants[1])
			this->addConnectivity(prodId, _reactants[1], connectivity);
		for (auto i : speciesRangeNoI) {
			if (_productMomentIds[p][i()] != invalidIndex) {
				for (auto j : speciesRangeNoI) {
					if (_productMomentIds[p][i()] == _reactantMomentIds[1][j()])
						this->addConnectivity(_productMomentIds[p][i()],
							_reactantMomentIds[1][j()], connectivity);
				}
			}
		}
	}
}

template <typename TNetwork, typename TDerived>
KOKKOS_INLINE_FUNCTION
void
ProductionReaction<TNetwork, TDerived>::computeFlux(
	ConcentrationsView concentrations, FluxesView fluxes, IndexType gridIndex)
{
	constexpr auto speciesRangeNoI = NetworkType::getSpeciesRangeNoI();

	// Initialize the concentrations that will be used in the loops
	auto cR1 = concentrations[_reactants[0]];
	Kokkos::Array<double, nMomentIds> cmR1;
	for (auto i : speciesRangeNoI) {
		if (_reactantMomentIds[0][i()] == invalidIndex) {
			cmR1[i()] = 0.0;
		}
		else
			cmR1[i()] = concentrations[_reactantMomentIds[0][i()]];
	}
	auto cR2 = concentrations[_reactants[1]];
	Kokkos::Array<double, nMomentIds> cmR2;
	for (auto i : speciesRangeNoI) {
		if (_reactantMomentIds[1][i()] == invalidIndex) {
			cmR2[i()] = 0.0;
		}
		else
			cmR2[i()] = concentrations[_reactantMomentIds[1][i()]];
	}

	// Compute the flux for the 0th order moments
	double f = this->_coefs(0, 0, 0, 0) * cR1 * cR2;
	for (auto i : speciesRangeNoI) {
		f += this->_coefs(i() + 1, 0, 0, 0) * cmR1[i()] * cR2;
		f += this->_coefs(0, i() + 1, 0, 0) * cR1 * cmR2[i()];
		for (auto j : speciesRangeNoI) {
			f += this->_coefs(i() + 1, j() + 1, 0, 0) * cmR1[i()] * cmR2[j()];
		}
	}
	f *= this->_rate(gridIndex);

	Kokkos::atomic_sub(&fluxes[_reactants[0]], f / _reactantVolumes[0]);
	Kokkos::atomic_sub(&fluxes[_reactants[1]], f / _reactantVolumes[1]);

	IndexType p = 0;
	for (auto prodId : _products) {
		if (prodId == invalidIndex) {
			continue;
		}
		Kokkos::atomic_add(&fluxes[prodId], f / _productVolumes[p]);
		p++;
	}

	// Take care of the first moments
	for (auto k : speciesRangeNoI) {
		// First for the first reactant
		if (_reactantMomentIds[0][k()] != invalidIndex) {
			f = this->_coefs(0, 0, 0, k() + 1) * cR1 * cR2;
			for (auto i : speciesRangeNoI) {
				f += this->_coefs(i() + 1, 0, 0, k() + 1) * cmR1[i()] * cR2;
				f += this->_coefs(0, i() + 1, 0, k() + 1) * cR1 * cmR2[i()];
				for (auto j : speciesRangeNoI) {
					f += this->_coefs(i() + 1, j() + 1, 0, k() + 1) *
						cmR1[i()] * cmR2[j()];
				}
			}
			f *= this->_rate(gridIndex);
			Kokkos::atomic_sub(
				&fluxes[_reactantMomentIds[0][k()]], f / _reactantVolumes[0]);
		}

		// For the second reactant
		if (_reactantMomentIds[1][k()] != invalidIndex) {
			f = this->_coefs(0, 0, 1, k() + 1) * cR1 * cR2;
			for (auto i : speciesRangeNoI) {
				f += this->_coefs(i() + 1, 0, 1, k() + 1) * cmR1[i()] * cR2;
				f += this->_coefs(0, i() + 1, 1, k() + 1) * cR1 * cmR2[i()];
				for (auto j : speciesRangeNoI) {
					f += this->_coefs(i() + 1, j() + 1, 1, k() + 1) *
						cmR1[i()] * cmR2[j()];
				}
			}
			f *= this->_rate(gridIndex);
			Kokkos::atomic_sub(
				&fluxes[_reactantMomentIds[1][k()]], f / _reactantVolumes[1]);
		}

		// For the products
		for (auto p : {0, 1}) {
			auto prodId = _products[p];
			if (prodId == invalidIndex) {
				continue;
			}

			if (_productMomentIds[p][k()] != invalidIndex) {
				f = this->_coefs(0, 0, p + 2, k() + 1) * cR1 * cR2;
				for (auto i : speciesRangeNoI) {
					f += this->_coefs(i() + 1, 0, p + 2, k() + 1) * cmR1[i()] *
						cR2;
					f += this->_coefs(0, i() + 1, p + 2, k() + 1) * cR1 *
						cmR2[i()];
					for (auto j : speciesRangeNoI) {
						f += this->_coefs(i() + 1, j() + 1, p + 2, k() + 1) *
							cmR1[i()] * cmR2[j()];
					}
				}
				f *= this->_rate(gridIndex);
				Kokkos::atomic_add(
					&fluxes[_productMomentIds[p][k()]], f / _productVolumes[p]);
			}
		}
	}
}

template <typename TNetwork, typename TDerived>
KOKKOS_INLINE_FUNCTION
void
ProductionReaction<TNetwork, TDerived>::computePartialDerivatives(
	ConcentrationsView concentrations, Kokkos::View<double*> values,
	IndexType gridIndex)
{
	constexpr auto speciesRangeNoI = NetworkType::getSpeciesRangeNoI();
	int nProd = 0;
	for (auto prodId : _products) {
		if (prodId != invalidIndex) {
			++nProd;
		}
	}

	// Initialize the concentrations that will be used in the loops
	auto cR1 = concentrations[_reactants[0]];
	Kokkos::Array<double, nMomentIds> cmR1;
	for (auto i : speciesRangeNoI) {
		if (_reactantMomentIds[0][i()] == invalidIndex) {
			cmR1[i()] = 0.0;
		}
		else
			cmR1[i()] = concentrations[_reactantMomentIds[0][i()]];
	}
	auto cR2 = concentrations[_reactants[1]];
	Kokkos::Array<double, nMomentIds> cmR2;
	for (auto i : speciesRangeNoI) {
		if (_reactantMomentIds[1][i()] == invalidIndex) {
			cmR2[i()] = 0.0;
		}
		else
			cmR2[i()] = concentrations[_reactantMomentIds[1][i()]];
	}

	// Compute the partials for the 0th order moments
	// Compute the values (d / dL_0^A)
	double temp = this->_coefs(0, 0, 0, 0) * cR2;
	for (auto i : speciesRangeNoI) {
		temp += this->_coefs(0, i() + 1, 0, 0) * cmR2[i()];
	}
	// First for the first reactant
	Kokkos::atomic_sub(&values(_connEntries[0][0][0][0]),
		this->_rate(gridIndex) * temp / _reactantVolumes[0]);
	// Second reactant
	Kokkos::atomic_sub(&values(_connEntries[1][0][0][0]),
		this->_rate(gridIndex) * temp / _reactantVolumes[1]);
	// For the products
	for (auto p : {0, 1}) {
		auto prodId = _products[p];
		if (prodId == invalidIndex) {
			continue;
		}
		Kokkos::atomic_add(&values(_connEntries[2 + p][0][0][0]),
			this->_rate(gridIndex) * temp / _productVolumes[p]);
	}

	// Compute the values (d / dL_0^B)
	temp = this->_coefs(0, 0, 0, 0) * cR1;
	for (auto i : speciesRangeNoI) {
		temp += this->_coefs(i() + 1, 0, 0, 0) * cmR1[i()];
	}
	// First for the first reactant
	Kokkos::atomic_sub(&values(_connEntries[0][0][1][0]),
		this->_rate(gridIndex) * temp / _reactantVolumes[0]);
	// Second reactant
	Kokkos::atomic_sub(&values(_connEntries[1][0][1][0]),
		this->_rate(gridIndex) * temp / _reactantVolumes[1]);
	// For the products
	for (auto p : {0, 1}) {
		auto prodId = _products[p];
		if (prodId == invalidIndex) {
			continue;
		}
		Kokkos::atomic_add(&values(_connEntries[2 + p][0][1][0]),
			this->_rate(gridIndex) * temp / _productVolumes[p]);
	}

	for (auto i : speciesRangeNoI) {
		// (d / dL_1^A)
		if (_reactantMomentIds[0][i()] != invalidIndex) {
			temp = this->_coefs(i() + 1, 0, 0, 0) * cR2;
			for (auto j : speciesRangeNoI) {
				temp += this->_coefs(i() + 1, j() + 1, 0, 0) * cmR2[j()];
			}
			// First reactant
			Kokkos::atomic_sub(&values(_connEntries[0][0][0][1 + i()]),
				this->_rate(gridIndex) * temp / _reactantVolumes[0]);
			// second reactant
			Kokkos::atomic_sub(&values(_connEntries[1][0][0][1 + i()]),
				this->_rate(gridIndex) * temp / _reactantVolumes[1]);
			// For the products
			for (auto p : {0, 1}) {
				auto prodId = _products[p];
				if (prodId == invalidIndex) {
					continue;
				}
				Kokkos::atomic_add(&values(_connEntries[2 + p][0][0][1 + i()]),
					this->_rate(gridIndex) * temp / _productVolumes[p]);
			}
		}

		// (d / dL_1^B)
		if (_reactantMomentIds[1][i()] != invalidIndex) {
			temp = this->_coefs(0, i() + 1, 0, 0) * cR1;
			for (auto j : speciesRangeNoI) {
				temp += this->_coefs(j() + 1, i() + 1, 0, 0) * cmR1[j()];
			}
			Kokkos::atomic_sub(&values(_connEntries[0][0][1][1 + i()]),
				this->_rate(gridIndex) * temp / _reactantVolumes[0]);
			Kokkos::atomic_sub(&values(_connEntries[1][0][1][1 + i()]),
				this->_rate(gridIndex) * temp / _reactantVolumes[1]);
			for (auto p : {0, 1}) {
				auto prodId = _products[p];
				if (prodId == invalidIndex) {
					continue;
				}
				Kokkos::atomic_add(&values(_connEntries[2 + p][0][1][1 + i()]),
					this->_rate(gridIndex) * temp / _productVolumes[p]);
			}
		}
	}

	// Take care of the first moments
	for (auto k : speciesRangeNoI) {
		if (_reactantMomentIds[0][k()] != invalidIndex) {
			// First for the first reactant
			// (d / dL_0^A)
			temp = this->_coefs(0, 0, 0, k() + 1) * cR2;
			for (auto j : speciesRangeNoI) {
				temp += this->_coefs(0, j() + 1, 0, k() + 1) * cmR2[j()];
			}
			Kokkos::atomic_sub(&values(_connEntries[0][1 + k()][0][0]),
				this->_rate(gridIndex) * temp / _reactantVolumes[0]);

			// (d / dL_0^B)
			temp = this->_coefs(0, 0, 0, k() + 1) * cR1;
			for (auto j : speciesRangeNoI) {
				temp += this->_coefs(j() + 1, 0, 0, k() + 1) * cmR1[j()];
			}
			Kokkos::atomic_sub(&values(_connEntries[0][1 + k()][1][0]),
				this->_rate(gridIndex) * temp / _reactantVolumes[0]);

			for (auto i : speciesRangeNoI) {
				// (d / dL_1^A)
				if (_reactantMomentIds[0][i()] != invalidIndex) {
					temp = this->_coefs(i() + 1, 0, 0, k() + 1) * cR2;
					for (auto j : speciesRangeNoI) {
						temp += this->_coefs(i() + 1, j() + 1, 0, k() + 1) *
							cmR2[j()];
					}
					Kokkos::atomic_sub(
						&values(_connEntries[0][1 + k()][0][1 + i()]),
						this->_rate(gridIndex) * temp / _reactantVolumes[0]);
				}

				// (d / dL_1^B)
				if (_reactantMomentIds[1][i()] != invalidIndex) {
					temp = this->_coefs(0, i() + 1, 0, k() + 1) * cR1;
					for (auto j : speciesRangeNoI) {
						temp += this->_coefs(j() + 1, i() + 1, 0, k() + 1) *
							cmR1[j()];
					}
					Kokkos::atomic_sub(
						&values(_connEntries[0][1 + k()][1][1 + i()]),
						this->_rate(gridIndex) * temp / _reactantVolumes[0]);
				}
			}
		}

		if (_reactantMomentIds[1][k()] != invalidIndex) {
			// First for the second reactant
			// (d / dL_0^A)
			temp = this->_coefs(0, 0, 1, k() + 1) * cR2;
			for (auto j : speciesRangeNoI) {
				temp += this->_coefs(0, j() + 1, 1, k() + 1) * cmR2[j()];
			}
			Kokkos::atomic_sub(&values(_connEntries[1][1 + k()][0][0]),
				this->_rate(gridIndex) * temp / _reactantVolumes[1]);

			// (d / dL_0^B)
			temp = this->_coefs(0, 0, 1, k() + 1) * cR1;
			for (auto j : speciesRangeNoI) {
				temp += this->_coefs(j() + 1, 0, 1, k() + 1) * cmR1[j()];
			}
			Kokkos::atomic_sub(&values(_connEntries[1][1 + k()][1][0]),
				this->_rate(gridIndex) * temp / _reactantVolumes[1]);

			for (auto i : speciesRangeNoI) {
				// (d / dL_1^A)
				if (_reactantMomentIds[0][i()] != invalidIndex) {
					temp = this->_coefs(i() + 1, 0, 1, k() + 1) * cR2;
					for (auto j : speciesRangeNoI) {
						temp += this->_coefs(i() + 1, j() + 1, 1, k() + 1) *
							cmR2[j()];
					}
					Kokkos::atomic_sub(
						&values(_connEntries[1][1 + k()][0][1 + i()]),
						this->_rate(gridIndex) * temp / _reactantVolumes[1]);
				}

				// (d / dL_1^B)
				if (_reactantMomentIds[1][i()] != invalidIndex) {
					temp = this->_coefs(0, i() + 1, 1, k() + 1) * cR1;
					for (auto j : speciesRangeNoI) {
						temp += this->_coefs(j() + 1, i() + 1, 1, k() + 1) *
							cmR1[j()];
					}
					Kokkos::atomic_sub(
						&values(_connEntries[1][1 + k()][1][1 + i()]),
						this->_rate(gridIndex) * temp / _reactantVolumes[1]);
				}
			}
		}
	}

	// Loop on the products
	for (auto p : {0, 1}) {
		auto prodId = _products[p];
		if (prodId == invalidIndex) {
			continue;
		}

		// Take care of the first moments
		for (auto k : speciesRangeNoI) {
			if (_productMomentIds[p][k()] != invalidIndex) {
				// (d / dL_0^A)
				temp = this->_coefs(0, 0, p + 2, k() + 1) * cR2;
				for (auto j : speciesRangeNoI) {
					temp +=
						this->_coefs(0, j() + 1, p + 2, k() + 1) * cmR2[j()];
				}
				Kokkos::atomic_add(&values(_connEntries[2 + p][1 + k()][0][0]),
					this->_rate(gridIndex) * temp / _productVolumes[p]);

				// (d / dL_0^B)
				temp = this->_coefs(0, 0, p + 2, k() + 1) * cR1;
				for (auto j : speciesRangeNoI) {
					temp +=
						this->_coefs(j() + 1, 0, p + 2, k() + 1) * cmR1[j()];
				}
				Kokkos::atomic_add(&values(_connEntries[2 + p][1 + k()][1][0]),
					this->_rate(gridIndex) * temp / _productVolumes[p]);

				for (auto i : speciesRangeNoI) {
					// (d / dL_1^A)
					if (_reactantMomentIds[0][i()] != invalidIndex) {
						temp = this->_coefs(i() + 1, 0, p + 2, k() + 1) * cR2;
						for (auto j : speciesRangeNoI) {
							temp +=
								this->_coefs(i() + 1, j() + 1, p + 2, k() + 1) *
								cmR2[j()];
						}
						Kokkos::atomic_add(
							&values(_connEntries[2 + p][1 + k()][0][1 + i()]),
							this->_rate(gridIndex) * temp / _productVolumes[p]);
					}

					// (d / dL_1^B)
					if (_reactantMomentIds[1][i()] != invalidIndex) {
						temp = this->_coefs(0, i() + 1, p + 2, k() + 1) * cR1;
						for (auto j : speciesRangeNoI) {
							temp +=
								this->_coefs(j() + 1, i() + 1, p + 2, k() + 1) *
								cmR1[j()];
						}
						Kokkos::atomic_add(
							&values(_connEntries[2 + p][1 + k()][1][1 + i()]),
							this->_rate(gridIndex) * temp / _productVolumes[p]);
					}
				}
			}
		}
	}
}

template <typename TNetwork, typename TDerived>
KOKKOS_INLINE_FUNCTION
void
ProductionReaction<TNetwork, TDerived>::computeReducedPartialDerivatives(
	ConcentrationsView concentrations, Kokkos::View<double*> values,
	IndexType gridIndex)
{
	constexpr auto speciesRangeNoI = NetworkType::getSpeciesRangeNoI();
	int nProd = 0;
	for (auto prodId : _products) {
		if (prodId != invalidIndex) {
			++nProd;
		}
	}

	// Initialize the concentrations that will be used in the loops
	auto cR1 = concentrations[_reactants[0]];
	Kokkos::Array<double, nMomentIds> cmR1;
	for (auto i : speciesRangeNoI) {
		if (_reactantMomentIds[0][i()] == invalidIndex) {
			cmR1[i()] = 0.0;
		}
		else
			cmR1[i()] = concentrations[_reactantMomentIds[0][i()]];
	}
	auto cR2 = concentrations[_reactants[1]];
	Kokkos::Array<double, nMomentIds> cmR2;
	for (auto i : speciesRangeNoI) {
		if (_reactantMomentIds[1][i()] == invalidIndex) {
			cmR2[i()] = 0.0;
		}
		else
			cmR2[i()] = concentrations[_reactantMomentIds[1][i()]];
	}

	// Compute the partials for the 0th order moments
	// Compute the values (d / dL_0^A)
	double temp = this->_coefs(0, 0, 0, 0) * cR2;
	for (auto i : speciesRangeNoI) {
		temp += this->_coefs(0, i() + 1, 0, 0) * cmR2[i()];
	}
	// First for the first reactant
	Kokkos::atomic_sub(&values(_connEntries[0][0][0][0]),
		this->_rate(gridIndex) * temp / _reactantVolumes[0]);
	// Second reactant
	if (_reactants[1] == _reactants[0])
		Kokkos::atomic_sub(&values(_connEntries[1][0][0][0]),
			this->_rate(gridIndex) * temp / _reactantVolumes[1]);
	// For the products
	for (auto p : {0, 1}) {
		auto prodId = _products[p];
		if (prodId == invalidIndex || prodId != _reactants[0]) {
			continue;
		}
		Kokkos::atomic_add(&values(_connEntries[2 + p][0][0][0]),
			this->_rate(gridIndex) * temp / _productVolumes[p]);
	}

	// Compute the values (d / dL_0^B)
	temp = this->_coefs(0, 0, 0, 0) * cR1;
	for (auto i : speciesRangeNoI) {
		temp += this->_coefs(i() + 1, 0, 0, 0) * cmR1[i()];
	}
	// First for the first reactant
	if (_reactants[1] == _reactants[0])
		Kokkos::atomic_sub(&values(_connEntries[0][0][1][0]),
			this->_rate(gridIndex) * temp / _reactantVolumes[0]);
	// Second reactant
	Kokkos::atomic_sub(&values(_connEntries[1][0][1][0]),
		this->_rate(gridIndex) * temp / _reactantVolumes[1]);
	// For the products
	for (auto p : {0, 1}) {
		auto prodId = _products[p];
		if (prodId == invalidIndex || prodId != _reactants[1]) {
			continue;
		}
		Kokkos::atomic_add(&values(_connEntries[2 + p][0][1][0]),
			this->_rate(gridIndex) * temp / _productVolumes[p]);
	}

	// Take care of the first moments
	for (auto k : speciesRangeNoI) {
		if (_reactantMomentIds[0][k()] != invalidIndex) {
			// First for the first reactant
			for (auto i : speciesRangeNoI) {
				// (d / dL_1^A)
				temp = this->_coefs(i() + 1, 0, 0, k() + 1) * cR2;
				for (auto j : speciesRangeNoI) {
					temp +=
						this->_coefs(i() + 1, j() + 1, 0, k() + 1) * cmR2[j()];
				}
				if (k() == i())
					Kokkos::atomic_sub(
						&values(_connEntries[0][1 + k()][0][1 + i()]),
						this->_rate(gridIndex) * temp / _reactantVolumes[0]);

				// (d / dL_1^B)
				temp = this->_coefs(0, i() + 1, 0, k() + 1) * cR1;
				for (auto j : speciesRangeNoI) {
					temp +=
						this->_coefs(j() + 1, i() + 1, 0, k() + 1) * cmR1[j()];
				}
				if (_reactantMomentIds[0][k()] == _reactantMomentIds[1][i()])
					Kokkos::atomic_sub(
						&values(_connEntries[0][1 + k()][1][1 + i()]),
						this->_rate(gridIndex) * temp / _reactantVolumes[0]);
			}
		}

		if (_reactantMomentIds[1][k()] != invalidIndex) {
			// First for the second reactant
			for (auto i : speciesRangeNoI) {
				// (d / dL_1^A)
				temp = this->_coefs(i() + 1, 0, 1, k() + 1) * cR2;
				for (auto j : speciesRangeNoI) {
					temp +=
						this->_coefs(i() + 1, j() + 1, 1, k() + 1) * cmR2[j()];
				}
				if (_reactantMomentIds[1][k()] == _reactantMomentIds[0][i()])
					Kokkos::atomic_sub(
						&values(_connEntries[1][1 + k()][0][1 + i()]),
						this->_rate(gridIndex) * temp / _reactantVolumes[1]);

				// (d / dL_1^B)
				temp = this->_coefs(0, i() + 1, 1, k() + 1) * cR1;
				for (auto j : speciesRangeNoI) {
					temp +=
						this->_coefs(j() + 1, i() + 1, 1, k() + 1) * cmR1[j()];
				}
				if (k() == i())
					Kokkos::atomic_sub(
						&values(_connEntries[1][1 + k()][1][1 + i()]),
						this->_rate(gridIndex) * temp / _reactantVolumes[1]);
			}
		}
	}

	// Loop on the products
	for (auto p : {0, 1}) {
		auto prodId = _products[p];
		if (prodId == invalidIndex) {
			continue;
		}

		// Take care of the first moments
		for (auto k : speciesRangeNoI) {
			if (_productMomentIds[p][k()] != invalidIndex) {
				for (auto i : speciesRangeNoI) {
					// (d / dL_1^A)
					temp = this->_coefs(i() + 1, 0, p + 2, k() + 1) * cR2;
					for (auto j : speciesRangeNoI) {
						temp += this->_coefs(i() + 1, j() + 1, p + 2, k() + 1) *
							cmR2[j()];
					}
					if (_productMomentIds[p][k()] == _reactantMomentIds[0][i()])
						Kokkos::atomic_add(
							&values(_connEntries[2 + p][1 + k()][0][1 + i()]),
							this->_rate(gridIndex) * temp / _productVolumes[p]);

					// (d / dL_1^B)
					temp = this->_coefs(0, i() + 1, p + 2, k() + 1) * cR1;
					for (auto j : speciesRangeNoI) {
						temp += this->_coefs(j() + 1, i() + 1, p + 2, k() + 1) *
							cmR1[j()];
					}
					if (_productMomentIds[p][k()] == _reactantMomentIds[1][i()])
						Kokkos::atomic_add(
							&values(_connEntries[2 + p][1 + k()][1][1 + i()]),
							this->_rate(gridIndex) * temp / _productVolumes[p]);
				}
			}
		}
	}
}

template <typename TNetwork, typename TDerived>
KOKKOS_INLINE_FUNCTION
void
ProductionReaction<TNetwork, TDerived>::computeConstantRates(
	ConcentrationsView concentrations, RatesView rates, BelongingView isInSub,
	OwnedSubMapView backMap, IndexType gridIndex)
{
	// Check products
	bool productInSub = false;
	AmountType nProd = 0;
	for (auto prodId : _products) {
		if (prodId == invalidIndex) {
			continue;
		}
		nProd++;
		if (isInSub[prodId])
			productInSub = true;
	}
	// Only consider specific cases
	if (not isInSub[_reactants[0]] and not isInSub[_reactants[1]]) {
		if (nProd == 0)
			return;
		if (nProd > 0 && not productInSub)
			return;
	}
	if (isInSub[_reactants[0]] and isInSub[_reactants[1]]) {
		if (nProd == 0)
			return;
		if (nProd > 0 && productInSub)
			return;
	}

	constexpr auto speciesRangeNoI = NetworkType::getSpeciesRangeNoI();

	// Initialize the concentrations that will be used in the loops
	auto cR1 = concentrations[_reactants[0]];
	Kokkos::Array<double, nMomentIds> cmR1;
	for (auto i : speciesRangeNoI) {
		if (_reactantMomentIds[0][i()] == invalidIndex) {
			cmR1[i()] = 0.0;
		}
		else
			cmR1[i()] = concentrations[_reactantMomentIds[0][i()]];
	}
	auto cR2 = concentrations[_reactants[1]];
	Kokkos::Array<double, nMomentIds> cmR2;
	for (auto i : speciesRangeNoI) {
		if (_reactantMomentIds[1][i()] == invalidIndex) {
			cmR2[i()] = 0.0;
		}
		else
			cmR2[i()] = concentrations[_reactantMomentIds[1][i()]];
	}

	auto dof = rates.extent(0);

	// Both reactants are in but not the product
	if (isInSub[_reactants[0]] and isInSub[_reactants[1]]) {
		// Code not setup to deal with this
	}
	// Both reactants are out but product is in
	else if (not isInSub[_reactants[0]] and not isInSub[_reactants[1]]) {
		// Compute the flux for the 0th order moments
		double f = this->_coefs(0, 0, 0, 0) * cR1 * cR2;
		for (auto i : speciesRangeNoI) {
			f += this->_coefs(i() + 1, 0, 0, 0) * cmR1[i()] * cR2;
			f += this->_coefs(0, i() + 1, 0, 0) * cR1 * cmR2[i()];
			for (auto j : speciesRangeNoI) {
				f += this->_coefs(i() + 1, j() + 1, 0, 0) * cmR1[i()] *
					cmR2[j()];
			}
		}
		f *= this->_rate(gridIndex);

		IndexType p = 0;
		for (auto prodId : _products) {
			if (prodId == invalidIndex) {
				continue;
			}

			if (isInSub[prodId])
				Kokkos::atomic_add(
					&rates(backMap(prodId), dof), f / _productVolumes[p]);
			p++;
		}

		// Take care of the first moments
		for (auto k : speciesRangeNoI) {
			// For the products
			for (auto p : {0, 1}) {
				auto prodId = _products[p];
				if (prodId == invalidIndex) {
					continue;
				}
				if (not isInSub[prodId])
					continue;

				if (_productMomentIds[p][k()] != invalidIndex) {
					f = this->_coefs(0, 0, p + 2, k() + 1) * cR1 * cR2;
					for (auto i : speciesRangeNoI) {
						f += this->_coefs(i() + 1, 0, p + 2, k() + 1) *
							cmR1[i()] * cR2;
						f += this->_coefs(0, i() + 1, p + 2, k() + 1) * cR1 *
							cmR2[i()];
						for (auto j : speciesRangeNoI) {
							f +=
								this->_coefs(i() + 1, j() + 1, p + 2, k() + 1) *
								cmR1[i()] * cmR2[j()];
						}
					}
					f *= this->_rate(gridIndex);
					Kokkos::atomic_add(
						&rates(backMap(_productMomentIds[p][k()]), dof),
						f / _productVolumes[p]);
				}
			}
		}
	}
	// Only the first reactant is in not the second one
	else if (isInSub[_reactants[0]]) {
		// Compute the flux for the 0th order moments
		double f = this->_coefs(0, 0, 0, 0) * cR2;
		for (auto i : speciesRangeNoI) {
			f += this->_coefs(0, i() + 1, 0, 0) * cmR2[i()];
		}
		f *= this->_rate(gridIndex);

		// First for the first reactant
		Kokkos::atomic_sub(
			&rates(backMap(_reactants[0]), backMap(_reactants[0])),
			f / _reactantVolumes[0]);
		// For the products
		for (auto p : {0, 1}) {
			auto prodId = _products[p];
			if (prodId == invalidIndex) {
				continue;
			}
			if (isInSub[prodId])
				Kokkos::atomic_add(
					&rates(backMap(prodId), backMap(_reactants[0])),
					f / _productVolumes[p]);
		}

		// 1st moment contribution
		for (auto i : speciesRangeNoI) {
			if (_reactantMomentIds[0][i()] == invalidIndex)
				continue;
			f = this->_coefs(i() + 1, 0, 0, 0) * cR2;
			for (auto j : speciesRangeNoI) {
				f += this->_coefs(i() + 1, j() + 1, 0, 0) * cmR2[j()];
			}
			f *= this->_rate(gridIndex);

			// First for the first reactant
			Kokkos::atomic_sub(&rates(backMap(_reactants[0]),
								   backMap(_reactantMomentIds[0][i()])),
				f / _reactantVolumes[0]);
			// For the products
			for (auto p : {0, 1}) {
				auto prodId = _products[p];
				if (prodId == invalidIndex) {
					continue;
				}
				if (isInSub[prodId])
					Kokkos::atomic_add(&rates(backMap(prodId),
										   backMap(_reactantMomentIds[0][i()])),
						f / _productVolumes[p]);
			}
		}

		// Take care of the first moments
		for (auto k : speciesRangeNoI) {
			// First for the first reactant
			if (_reactantMomentIds[0][k()] != invalidIndex) {
				f = this->_coefs(0, 0, 0, k() + 1) * cR2;
				for (auto i : speciesRangeNoI) {
					f += this->_coefs(0, i() + 1, 0, k() + 1) * cmR2[i()];
				}
				f *= this->_rate(gridIndex);
				Kokkos::atomic_sub(&rates(backMap(_reactantMomentIds[0][k()]),
									   backMap(_reactants[0])),
					f / _reactantVolumes[0]);

				for (auto i : speciesRangeNoI) {
					if (_reactantMomentIds[0][i()] == invalidIndex)
						continue;
					f = this->_coefs(i() + 1, 0, 0, k() + 1) * cR2;
					for (auto j : speciesRangeNoI) {
						f += this->_coefs(i() + 1, j() + 1, 0, k() + 1) *
							cmR2[j()];
					}
					f *= this->_rate(gridIndex);
					Kokkos::atomic_sub(
						&rates(backMap(_reactantMomentIds[0][k()]),
							backMap(_reactantMomentIds[0][i()])),
						f / _reactantVolumes[0]);
				}
			}

			// For the products
			for (auto p : {0, 1}) {
				auto prodId = _products[p];
				if (prodId == invalidIndex) {
					continue;
				}
				if (not isInSub[prodId])
					continue;

				if (_productMomentIds[p][k()] != invalidIndex) {
					f = this->_coefs(0, 0, p + 2, k() + 1) * cR2;
					for (auto i : speciesRangeNoI) {
						f += this->_coefs(0, i() + 1, p + 2, k() + 1) *
							cmR2[i()];
					}
					f *= this->_rate(gridIndex);
					Kokkos::atomic_add(
						&rates(backMap(_productMomentIds[p][k()]),
							backMap(_reactants[0])),
						f / _productVolumes[p]);

					for (auto i : speciesRangeNoI) {
						if (_reactantMomentIds[0][i()] == invalidIndex)
							continue;
						f = this->_coefs(i() + 1, 0, p + 2, k() + 1) * cR2;
						for (auto j : speciesRangeNoI) {
							f +=
								this->_coefs(i() + 1, j() + 1, p + 2, k() + 1) *
								cmR2[j()];
						}
						f *= this->_rate(gridIndex);
						Kokkos::atomic_add(
							&rates(backMap(_productMomentIds[p][k()]),
								backMap(_reactantMomentIds[0][i()])),
							f / _productVolumes[p]);
					}
				}
			}
		}
	}
	// Last case, only the second product is in
	else {
		// Compute the flux for the 0th order moments
		double f = this->_coefs(0, 0, 0, 0) * cR1;
		for (auto i : speciesRangeNoI) {
			f += this->_coefs(i() + 1, 0, 0, 0) * cmR1[i()];
		}
		f *= this->_rate(gridIndex);

		// First for the reactant
		Kokkos::atomic_sub(
			&rates(backMap(_reactants[1]), backMap(_reactants[1])),
			f / _reactantVolumes[1]);
		// For the products
		for (auto p : {0, 1}) {
			auto prodId = _products[p];
			if (prodId == invalidIndex) {
				continue;
			}
			if (isInSub[prodId])
				Kokkos::atomic_add(
					&rates(backMap(prodId), backMap(_reactants[1])),
					f / _productVolumes[p]);
		}

		// Compute the flux for the 0th order moments, moment contribution
		for (auto i : speciesRangeNoI) {
			if (_reactantMomentIds[1][i()] == invalidIndex)
				continue;
			f = this->_coefs(0, i() + 1, 0, 0) * cR1;
			for (auto j : speciesRangeNoI) {
				f += this->_coefs(i() + 1, j() + 1, 0, 0) * cmR1[i()];
			}
			f *= this->_rate(gridIndex);

			// First for the reactant
			Kokkos::atomic_sub(&rates(backMap(_reactants[1]),
								   backMap(_reactantMomentIds[1][i()])),
				f / _reactantVolumes[1]);
			// For the products
			for (auto p : {0, 1}) {
				auto prodId = _products[p];
				if (prodId == invalidIndex) {
					continue;
				}
				if (isInSub[prodId])
					Kokkos::atomic_add(&rates(backMap(prodId),
										   backMap(_reactantMomentIds[1][i()])),
						f / _productVolumes[p]);
			}
		}

		// Take care of the first moments
		for (auto k : speciesRangeNoI) {
			// For the second reactant
			if (_reactantMomentIds[1][k()] != invalidIndex) {
				f = this->_coefs(0, 0, 1, k() + 1) * cR1;
				for (auto i : speciesRangeNoI) {
					f += this->_coefs(i() + 1, 0, 1, k() + 1) * cmR1[i()];
				}
				f *= this->_rate(gridIndex);
				Kokkos::atomic_sub(&rates(backMap(_reactantMomentIds[1][k()]),
									   backMap(_reactants[1])),
					f / _reactantVolumes[1]);

				// 1st moment contribution
				for (auto i : speciesRangeNoI) {
					if (_reactantMomentIds[1][i()] == invalidIndex)
						continue;
					f = this->_coefs(0, i() + 1, 1, k() + 1) * cR1;
					for (auto j : speciesRangeNoI) {
						f += this->_coefs(j() + 1, i() + 1, 1, k() + 1) *
							cmR1[j()];
					}
					f *= this->_rate(gridIndex);
					Kokkos::atomic_sub(
						&rates(backMap(_reactantMomentIds[1][k()]),
							backMap(_reactantMomentIds[1][i()])),
						f / _reactantVolumes[1]);
				}
			}

			// For the products
			for (auto p : {0, 1}) {
				auto prodId = _products[p];
				if (prodId == invalidIndex) {
					continue;
				}
				if (not isInSub[prodId])
					continue;

				if (_productMomentIds[p][k()] != invalidIndex) {
					f = this->_coefs(0, 0, p + 2, k() + 1) * cR1;
					for (auto i : speciesRangeNoI) {
						f += this->_coefs(i() + 1, 0, p + 2, k() + 1) *
							cmR1[i()];
					}
					f *= this->_rate(gridIndex);
					Kokkos::atomic_add(
						&rates(backMap(_productMomentIds[p][k()]),
							backMap(_reactants[1])),
						f / _productVolumes[p]);

					// 1st moment contribution
					for (auto i : speciesRangeNoI) {
						if (_reactantMomentIds[1][i()] == invalidIndex)
							continue;
						f = this->_coefs(0, i() + 1, p + 2, k() + 1) * cR1;
						for (auto j : speciesRangeNoI) {
							f +=
								this->_coefs(j() + 1, i() + 1, p + 2, k() + 1) *
								cmR1[j()];
						}
						f *= this->_rate(gridIndex);
						Kokkos::atomic_add(
							&rates(backMap(_productMomentIds[p][k()]),
								backMap(_reactantMomentIds[1][i()])),
							f / _productVolumes[p]);
					}
				}
			}
		}
	}
}

template <typename TNetwork, typename TDerived>
KOKKOS_INLINE_FUNCTION
void
ProductionReaction<TNetwork, TDerived>::getConstantConnectivities(
	ConnectivitiesView conns, BelongingView isInSub, OwnedSubMapView backMap)
{
	// Check products
	bool productInSub = false;
	AmountType nProd = 0;
	for (auto prodId : _products) {
		if (prodId == invalidIndex) {
			continue;
		}
		nProd++;
		if (isInSub[prodId])
			productInSub = true;
	}
	// Only consider specific cases
	if (not isInSub[_reactants[0]] and not isInSub[_reactants[1]]) {
		if (nProd == 0)
			return;
		if (nProd > 0 && not productInSub)
			return;
	}
	if (isInSub[_reactants[0]] and isInSub[_reactants[1]]) {
		if (nProd == 0)
			return;
		if (nProd > 0 && productInSub)
			return;
	}

	constexpr auto speciesRangeNoI = NetworkType::getSpeciesRangeNoI();

	auto dof = conns.extent(0);

	// Both reactants are in but not the product
	if (isInSub[_reactants[0]] and isInSub[_reactants[1]]) {
		// Code not setup to deal with this
	}
	// Both reactants are out but product is in
	else if (not isInSub[_reactants[0]] and not isInSub[_reactants[1]]) {
		IndexType p = 0;
		for (auto prodId : _products) {
			if (prodId == invalidIndex) {
				continue;
			}

			if (isInSub[prodId])
				conns(backMap(prodId), dof) = true;
			p++;
		}

		// Take care of the first moments
		for (auto k : speciesRangeNoI) {
			// For the products
			for (auto p : {0, 1}) {
				auto prodId = _products[p];
				if (prodId == invalidIndex) {
					continue;
				}
				if (not isInSub[prodId])
					continue;

				if (_productMomentIds[p][k()] != invalidIndex) {
					conns(backMap(_productMomentIds[p][k()]), dof) = true;
				}
			}
		}
	}
	// Only the first reactant is in not the second one
	else if (isInSub[_reactants[0]]) {
		// First for the first reactant
		conns(backMap(_reactants[0]), backMap(_reactants[0])) = true;
		// For the products
		for (auto p : {0, 1}) {
			auto prodId = _products[p];
			if (prodId == invalidIndex) {
				continue;
			}
			if (isInSub[prodId])
				conns(backMap(prodId), backMap(_reactants[0])) = true;
		}

		// 1st moment contribution
		for (auto i : speciesRangeNoI) {
			if (_reactantMomentIds[0][i()] == invalidIndex)
				continue;

			// First for the first reactant
			conns(backMap(_reactants[0]), backMap(_reactantMomentIds[0][i()])) =
				true;
			// For the products
			for (auto p : {0, 1}) {
				auto prodId = _products[p];
				if (prodId == invalidIndex) {
					continue;
				}
				if (isInSub[prodId])
					conns(backMap(prodId),
						backMap(_reactantMomentIds[0][i()])) = true;
			}
		}

		// Take care of the first moments
		for (auto k : speciesRangeNoI) {
			// First for the first reactant
			if (_reactantMomentIds[0][k()] != invalidIndex) {
				conns(backMap(_reactantMomentIds[0][k()]),
					backMap(_reactants[0])) = true;

				for (auto i : speciesRangeNoI) {
					if (_reactantMomentIds[0][i()] == invalidIndex)
						continue;
					conns(backMap(_reactantMomentIds[0][k()]),
						backMap(_reactantMomentIds[0][i()])) = true;
				}
			}

			// For the products
			for (auto p : {0, 1}) {
				auto prodId = _products[p];
				if (prodId == invalidIndex) {
					continue;
				}
				if (not isInSub[prodId])
					continue;

				if (_productMomentIds[p][k()] != invalidIndex) {
					conns(backMap(_productMomentIds[p][k()]),
						backMap(_reactants[0])) = true;

					for (auto i : speciesRangeNoI) {
						if (_reactantMomentIds[0][i()] == invalidIndex)
							continue;
						conns(backMap(_productMomentIds[p][k()]),
							backMap(_reactantMomentIds[0][i()])) = true;
					}
				}
			}
		}
	}
	// Last case, only the second product is in
	else {
		// First for the reactant
		conns(backMap(_reactants[1]), backMap(_reactants[1])) = true;
		// For the products
		for (auto p : {0, 1}) {
			auto prodId = _products[p];
			if (prodId == invalidIndex) {
				continue;
			}
			if (isInSub[prodId])
				conns(backMap(prodId), backMap(_reactants[1])) = true;
		}

		// Compute the flux for the 0th order moments, moment contribution
		for (auto i : speciesRangeNoI) {
			if (_reactantMomentIds[1][i()] == invalidIndex)
				continue;

			// First for the reactant
			conns(backMap(_reactants[1]), backMap(_reactantMomentIds[1][i()])) =
				true;
			// For the products
			for (auto p : {0, 1}) {
				auto prodId = _products[p];
				if (prodId == invalidIndex) {
					continue;
				}
				if (isInSub[prodId])
					conns(backMap(prodId),
						backMap(_reactantMomentIds[1][i()])) = true;
			}
		}

		// Take care of the first moments
		for (auto k : speciesRangeNoI) {
			// For the second reactant
			if (_reactantMomentIds[1][k()] != invalidIndex) {
				conns(backMap(_reactantMomentIds[1][k()]),
					backMap(_reactants[1])) = true;

				// 1st moment contribution
				for (auto i : speciesRangeNoI) {
					if (_reactantMomentIds[1][i()] == invalidIndex)
						continue;
					conns(backMap(_reactantMomentIds[1][k()]),
						backMap(_reactantMomentIds[1][i()])) = true;
				}
			}

			// For the products
			for (auto p : {0, 1}) {
				auto prodId = _products[p];
				if (prodId == invalidIndex) {
					continue;
				}
				if (not isInSub[prodId])
					continue;

				if (_productMomentIds[p][k()] != invalidIndex) {
					conns(backMap(_productMomentIds[p][k()]),
						backMap(_reactants[1])) = true;

					// 1st moment contribution
					for (auto i : speciesRangeNoI) {
						if (_reactantMomentIds[1][i()] == invalidIndex)
							continue;
						conns(backMap(_productMomentIds[p][k()]),
							backMap(_reactantMomentIds[1][i()])) = true;
					}
				}
			}
		}
	}
}

template <typename TNetwork, typename TDerived>
KOKKOS_INLINE_FUNCTION
double
ProductionReaction<TNetwork, TDerived>::computeLeftSideRate(
	ConcentrationsView concentrations, IndexType clusterId, IndexType gridIndex)
{
	// Check if our cluster is on the left side of this reaction
	if (clusterId == _reactants[0]) {
		return this->_rate(gridIndex) * concentrations[_reactants[1]] *
			this->_coefs(0, 0, 0, 0);
	}
	if (clusterId == _reactants[1]) {
		return this->_rate(gridIndex) * concentrations[_reactants[0]] *
			this->_coefs(0, 0, 0, 0);
	}

	// This cluster is not part of the reaction
	return 0.0;
}

template <typename TNetwork, typename TDerived>
KOKKOS_INLINE_FUNCTION
void
ProductionReaction<TNetwork, TDerived>::mapJacobianEntries(
	Connectivity connectivity)
{
	constexpr auto speciesRangeNoI = NetworkType::getSpeciesRangeNoI();

	_connEntries[0][0][0][0] = connectivity(_reactants[0], _reactants[0]);
	for (auto i : speciesRangeNoI) {
		if (_reactantMomentIds[0][i()] != invalidIndex) {
			_connEntries[0][0][0][1 + i()] =
				connectivity(_reactants[0], _reactantMomentIds[0][i()]);
			_connEntries[0][1 + i()][0][0] =
				connectivity(_reactantMomentIds[0][i()], _reactants[0]);
			for (auto j : speciesRangeNoI) {
				if (_reactantMomentIds[0][j()] != invalidIndex) {
					_connEntries[0][1 + i()][0][1 + j()] = connectivity(
						_reactantMomentIds[0][i()], _reactantMomentIds[0][j()]);
				}
			}
		}
	}

	_connEntries[1][0][0][0] = connectivity(_reactants[1], _reactants[0]);
	for (auto i : speciesRangeNoI) {
		if (_reactantMomentIds[0][i()] != invalidIndex) {
			_connEntries[1][0][0][1 + i()] =
				connectivity(_reactants[1], _reactantMomentIds[0][i()]);
		}
		if (_reactantMomentIds[1][i()] != invalidIndex) {
			_connEntries[1][1 + i()][0][0] =
				connectivity(_reactantMomentIds[1][i()], _reactants[0]);
			for (auto j : speciesRangeNoI) {
				if (_reactantMomentIds[0][j()] != invalidIndex) {
					_connEntries[1][1 + i()][0][1 + j()] = connectivity(
						_reactantMomentIds[1][i()], _reactantMomentIds[0][j()]);
				}
			}
		}
	}

	_connEntries[0][0][1][0] = connectivity(_reactants[0], _reactants[1]);
	for (auto i : speciesRangeNoI) {
		if (_reactantMomentIds[1][i()] != invalidIndex) {
			_connEntries[0][0][1][1 + i()] =
				connectivity(_reactants[0], _reactantMomentIds[1][i()]);
		}
		if (_reactantMomentIds[0][i()] != invalidIndex) {
			_connEntries[0][1 + i()][1][0] =
				connectivity(_reactantMomentIds[0][i()], _reactants[1]);
			for (auto j : speciesRangeNoI) {
				if (_reactantMomentIds[1][j()] != invalidIndex) {
					_connEntries[0][1 + i()][1][1 + j()] = connectivity(
						_reactantMomentIds[0][i()], _reactantMomentIds[1][j()]);
				}
			}
		}
	}

	_connEntries[1][0][1][0] = connectivity(_reactants[1], _reactants[1]);
	for (auto i : speciesRangeNoI) {
		if (_reactantMomentIds[1][i()] != invalidIndex) {
			_connEntries[1][0][1][1 + i()] =
				connectivity(_reactants[1], _reactantMomentIds[1][i()]);
			_connEntries[1][1 + i()][1][0] =
				connectivity(_reactantMomentIds[1][i()], _reactants[1]);
			for (auto j : speciesRangeNoI) {
				if (_reactantMomentIds[1][j()] != invalidIndex) {
					_connEntries[1][1 + i()][1][1 + j()] = connectivity(
						_reactantMomentIds[1][i()], _reactantMomentIds[1][j()]);
				}
			}
		}
	}

	for (auto p : {0, 1}) {
		auto prodId = _products[p];
		if (prodId == invalidIndex) {
			continue;
		}

		_connEntries[2 + p][0][0][0] = connectivity(prodId, _reactants[0]);
		for (auto i : speciesRangeNoI) {
			if (_reactantMomentIds[0][i()] != invalidIndex) {
				_connEntries[2 + p][0][0][1 + i()] =
					connectivity(prodId, _reactantMomentIds[0][i()]);
			}
			if (_productMomentIds[p][i()] != invalidIndex) {
				_connEntries[2 + p][1 + i()][0][0] =
					connectivity(_productMomentIds[p][i()], _reactants[0]);
				for (auto j : speciesRangeNoI) {
					if (_reactantMomentIds[0][j()] != invalidIndex) {
						_connEntries[2 + p][1 + i()][0][1 + j()] =
							connectivity(_productMomentIds[p][i()],
								_reactantMomentIds[0][j()]);
					}
				}
			}
		}

		_connEntries[2 + p][0][1][0] = connectivity(prodId, _reactants[1]);
		for (auto i : speciesRangeNoI) {
			if (_reactantMomentIds[1][i()] != invalidIndex) {
				_connEntries[2 + p][0][1][1 + i()] =
					connectivity(prodId, _reactantMomentIds[1][i()]);
			}
			if (_productMomentIds[p][i()] != invalidIndex) {
				_connEntries[2 + p][1 + i()][1][0] =
					connectivity(_productMomentIds[p][i()], _reactants[1]);
				for (auto j : speciesRangeNoI) {
					if (_reactantMomentIds[1][j()] != invalidIndex) {
						_connEntries[2 + p][1 + i()][1][1 + j()] =
							connectivity(_productMomentIds[p][i()],
								_reactantMomentIds[1][j()]);
					}
				}
			}
		}
	}
}

template <typename TNetwork, typename TDerived>
KOKKOS_INLINE_FUNCTION
DissociationReaction<TNetwork, TDerived>::DissociationReaction(
	ReactionDataRef reactionData, const ClusterData& clusterData,
	IndexType reactionId, IndexType cluster0, IndexType cluster1,
	IndexType cluster2) :
	Superclass(reactionData, clusterData, reactionId),
	_reactant(cluster0),
	_products({cluster1, cluster2})
{
	this->copyMomentIds(_reactant, _reactantMomentIds);
	for (auto i : {0, 1}) {
		this->copyMomentIds(_products[i], _productMomentIds[i]);
	}

	// static
	const auto dummyRegion = Region(Composition{});

	auto clReg = this->_clusterData->getCluster(_reactant).getRegion();
	auto prod1Reg = this->_clusterData->getCluster(_products[0]).getRegion();
	auto prod2Reg = this->_clusterData->getCluster(_products[1]).getRegion();

	_reactantVolume = clReg.volume();
	_productVolumes = {prod1Reg.volume(), prod2Reg.volume()};

	this->initialize();
}

template <typename TNetwork, typename TDerived>
KOKKOS_INLINE_FUNCTION
DissociationReaction<TNetwork, TDerived>::DissociationReaction(
	ReactionDataRef reactionData, const ClusterData& clusterData,
	IndexType reactionId, const detail::ClusterSet& clusterSet) :
	DissociationReaction(reactionData, clusterData, reactionId,
		clusterSet.cluster0, clusterSet.cluster1, clusterSet.cluster2)
{
}

template <typename TNetwork, typename TDerived>
KOKKOS_INLINE_FUNCTION
void
DissociationReaction<TNetwork, TDerived>::computeCoefficients()
{
	// static
	const auto dummyRegion = Region(Composition{});

	constexpr auto speciesRangeNoI = NetworkType::getSpeciesRangeNoI();

	auto clReg = this->_clusterData->getCluster(_reactant).getRegion();
	auto prod1Reg = this->_clusterData->getCluster(_products[0]).getRegion();
	auto prod2Reg = this->_clusterData->getCluster(_products[1]).getRegion();
	const auto& clDisp =
		detail::getReflectedDispersionForCoefs<NetworkType::Traits::numSpecies>(
			clReg);
	const auto& prod1Disp =
		detail::getReflectedDispersionForCoefs<NetworkType::Traits::numSpecies>(
			prod1Reg);
	const auto& prod2Disp =
		detail::getReflectedDispersionForCoefs<NetworkType::Traits::numSpecies>(
			prod2Reg);
	auto cl2Reg = dummyRegion;

	// Initialize the reflected regions
	auto rRegions = detail::updateReflectedRegionsForCoefs<nMomentIds>(
		prod1Reg, prod2Reg, clReg, cl2Reg);
	auto clRR = rRegions[2];
	auto cl2RR = rRegions[3];
	auto pr1RR = rRegions[0];
	auto pr2RR = rRegions[1];

	auto nOverlap = this->computeOverlap(pr1RR, pr2RR, clRR, cl2RR);

	// The first coefficient is simply the overlap because it is the sum over 1
	this->_coefs(0, 0, 0, 0) = nOverlap;
	for (auto i : speciesRangeNoI) {
		auto factor = nOverlap / this->_widths[i()];
		// First order sum
		this->_coefs(i() + 1, 0, 0, 0) = factor *
			detail::computeFirstOrderSum(i(), clRR, cl2RR, pr2RR, pr1RR);
	}

	// First moments
	for (auto k : speciesRangeNoI) {
		auto factor = nOverlap / this->_widths[k()];
		// Reactant
		this->_coefs(0, 0, 0, k() + 1) =
			this->_coefs(k() + 1, 0, 0, 0) / clDisp[k()];

		// First product
		this->_coefs(0, 0, 1, k() + 1) = factor *
			detail::computeFirstOrderSum(k(), pr1RR, pr2RR, clRR, cl2RR) /
			prod1Disp[k()];

		// Second product
		this->_coefs(0, 0, 2, k() + 1) = factor *
			detail::computeFirstOrderSum(k(), pr2RR, pr1RR, clRR, cl2RR) /
			prod2Disp[k()];
	}

	// Now we loop over the 1 dimension of the coefs to compute all the
	// possible sums over distances for the flux
	for (auto i : speciesRangeNoI) {
		auto factor = nOverlap / this->_widths[i()];
		// Now we deal with the coefficients needed for the partial derivatives
		// Starting with the reactant
		for (auto k : speciesRangeNoI) {
			// Second order sum
			if (k == i) {
				this->_coefs(i() + 1, 0, 0, k() + 1) = factor *
					detail::computeSecondOrderSum(
						i(), clRR, cl2RR, pr2RR, pr1RR) /
					clDisp[k()];
				this->_coefs(i() + 1, 0, 1, k() + 1) = factor *
					detail::computeSecondOrderOffsetSum(
						i(), clRR, cl2RR, pr1RR, pr2RR) /
					prod1Disp[k()];
				this->_coefs(i() + 1, 0, 2, k() + 1) = factor *
					detail::computeSecondOrderOffsetSum(
						i(), clRR, cl2RR, pr2RR, pr1RR) /
					prod2Disp[k()];
			}
			else {
				this->_coefs(i() + 1, 0, 0, k() + 1) =
					this->_coefs(i() + 1, 0, 0, 0) *
					this->_coefs(k() + 1, 0, 0, 0) / (nOverlap * clDisp[k()]);
				this->_coefs(i() + 1, 0, 1, k() + 1) =
					this->_coefs(i() + 1, 0, 0, 0) *
					this->_coefs(0, 0, 1, k() + 1) / nOverlap;
				this->_coefs(i() + 1, 0, 2, k() + 1) =
					this->_coefs(i() + 1, 0, 0, 0) *
					this->_coefs(0, 0, 2, k() + 1) / nOverlap;
			}
		}
	}
}

template <typename TNetwork, typename TDerived>
KOKKOS_INLINE_FUNCTION
double
DissociationReaction<TNetwork, TDerived>::computeRate(
	IndexType gridIndex, double time)
{
	double omega = this->_clusterData->atomicVolume();
	double T = this->_clusterData->temperature(gridIndex);

<<<<<<< HEAD
	auto cl0 = this->_clusterData->getCluster(_products[0]);
	auto cl1 = this->_clusterData->getCluster(_products[1]);

	double r0 = cl0.getReactionRadius();
	double r1 = cl1.getReactionRadius();

	double dc0 = cl0.getDiffusionCoefficient(gridIndex);
	double dc1 = cl1.getDiffusionCoefficient(gridIndex);

	double kPlus = getRateForProduction(
		cl0.getRegion(), cl1.getRegion(), r0, r1, dc0, dc1);
	double E_b = this->asDerived()->computeBindingEnergy();
=======
	double kPlus = this->asDerived()->getRateForProduction(gridIndex);
	double E_b = this->asDerived()->computeBindingEnergy(time);
>>>>>>> c3028736

	constexpr double k_B = ::xolotl::core::kBoltzmann;

	double kMinus = (1.0 / omega) * kPlus * std::exp(-E_b / (k_B * T));

	return kMinus;
}

template <typename TNetwork, typename TDerived>
KOKKOS_INLINE_FUNCTION
void
DissociationReaction<TNetwork, TDerived>::computeConnectivity(
	const Connectivity& connectivity)
{
	constexpr auto speciesRangeNoI = NetworkType::getSpeciesRangeNoI();

	// The reactant connects with the reactant
	this->addConnectivity(_reactant, _reactant, connectivity);
	for (auto i : speciesRangeNoI) {
		if (_reactantMomentIds[i()] != invalidIndex) {
			this->addConnectivity(
				_reactant, _reactantMomentIds[i()], connectivity);
			this->addConnectivity(
				_reactantMomentIds[i()], _reactant, connectivity);
			for (auto j : speciesRangeNoI) {
				if (_reactantMomentIds[j()] != invalidIndex) {
					this->addConnectivity(_reactantMomentIds[i()],
						_reactantMomentIds[j()], connectivity);
				}
			}
		}
	}
	// Each product connects with  the reactant
	// Product 1 with reactant
	this->addConnectivity(_products[0], _reactant, connectivity);
	for (auto i : speciesRangeNoI) {
		if (_reactantMomentIds[i()] != invalidIndex) {
			this->addConnectivity(
				_products[0], _reactantMomentIds[i()], connectivity);
		}
		if (_productMomentIds[0][i()] != invalidIndex) {
			this->addConnectivity(
				_productMomentIds[0][i()], _reactant, connectivity);
			for (auto j : speciesRangeNoI) {
				if (_reactantMomentIds[j()] != invalidIndex) {
					this->addConnectivity(_productMomentIds[0][i()],
						_reactantMomentIds[j()], connectivity);
				}
			}
		}
	}
	// Product 2 with reactant
	this->addConnectivity(_products[1], _reactant, connectivity);
	for (auto i : speciesRangeNoI) {
		if (_reactantMomentIds[i()] != invalidIndex) {
			this->addConnectivity(
				_products[1], _reactantMomentIds[i()], connectivity);
		}
		if (_productMomentIds[1][i()] != invalidIndex) {
			this->addConnectivity(
				_productMomentIds[1][i()], _reactant, connectivity);
			for (auto j : speciesRangeNoI) {
				if (_reactantMomentIds[j()] != invalidIndex) {
					this->addConnectivity(_productMomentIds[1][i()],
						_reactantMomentIds[j()], connectivity);
				}
			}
		}
	}
}

template <typename TNetwork, typename TDerived>
KOKKOS_INLINE_FUNCTION
void
DissociationReaction<TNetwork, TDerived>::computeReducedConnectivity(
	const Connectivity& connectivity)
{
	constexpr auto speciesRangeNoI = NetworkType::getSpeciesRangeNoI();

	// Get the total number of elements in each cluster
	auto cl = this->_clusterData->getCluster(_reactant);
	const auto& clReg = cl.getRegion();
	auto prod1 = this->_clusterData->getCluster(_products[0]);
	const auto& prod1Reg = prod1.getRegion();
	auto prod2 = this->_clusterData->getCluster(_products[1]);
	const auto& prod2Reg = prod2.getRegion();

	// The reactant connects with the reactant
	this->addConnectivity(_reactant, _reactant, connectivity);
	for (auto i : speciesRangeNoI) {
		if (_reactantMomentIds[i()] != invalidIndex) {
			for (auto j : speciesRangeNoI) {
				if (i() == j())
					this->addConnectivity(_reactantMomentIds[i()],
						_reactantMomentIds[j()], connectivity);
			}
		}
	}
	// Each product connects with  the reactant
	// Product 1 with reactant
	if (_products[0] == _reactant)
		this->addConnectivity(_products[0], _reactant, connectivity);
	for (auto i : speciesRangeNoI) {
		if (_productMomentIds[0][i()] != invalidIndex) {
			for (auto j : speciesRangeNoI) {
				if (_productMomentIds[0][i()] == _reactantMomentIds[j()])
					this->addConnectivity(_productMomentIds[0][i()],
						_reactantMomentIds[j()], connectivity);
			}
		}
	}
	// Product 2 with reactant
	if (_products[1] == _reactant)
		this->addConnectivity(_products[1], _reactant, connectivity);
	for (auto i : speciesRangeNoI) {
		if (_productMomentIds[1][i()] != invalidIndex) {
			for (auto j : speciesRangeNoI) {
				if (_productMomentIds[1][i()] == _reactantMomentIds[j()])
					this->addConnectivity(_productMomentIds[1][i()],
						_reactantMomentIds[j()], connectivity);
			}
		}
	}
}

template <typename TNetwork, typename TDerived>
KOKKOS_INLINE_FUNCTION
void
DissociationReaction<TNetwork, TDerived>::computeFlux(
	ConcentrationsView concentrations, FluxesView fluxes, IndexType gridIndex)
{
	constexpr auto speciesRangeNoI = NetworkType::getSpeciesRangeNoI();

	// Initialize the concentrations that will be used in the loops
	auto cR = concentrations[_reactant];
	Kokkos::Array<double, nMomentIds> cmR;
	for (auto i : speciesRangeNoI) {
		if (_reactantMomentIds[i()] == invalidIndex) {
			cmR[i()] = 0.0;
		}
		else
			cmR[i()] = concentrations[_reactantMomentIds[i()]];
	}

	// Compute the flux for the 0th order moments
	double f = this->_coefs(0, 0, 0, 0) * cR;
	for (auto i : speciesRangeNoI) {
		f += this->_coefs(i() + 1, 0, 0, 0) * cmR[i()];
	}
	f *= this->_rate(gridIndex);
	Kokkos::atomic_sub(&fluxes[_reactant], f / _reactantVolume);
	Kokkos::atomic_add(&fluxes[_products[0]], f / _productVolumes[0]);
	Kokkos::atomic_add(&fluxes[_products[1]], f / _productVolumes[1]);

	// Take care of the first moments
	for (auto k : speciesRangeNoI) {
		// First for the reactant
		if (_reactantMomentIds[k()] != invalidIndex) {
			f = this->_coefs(0, 0, 0, k() + 1) * cR;
			for (auto i : speciesRangeNoI) {
				f += this->_coefs(i() + 1, 0, 0, k() + 1) * cmR[i()];
			}
			f *= this->_rate(gridIndex);
			Kokkos::atomic_sub(
				&fluxes[_reactantMomentIds[k()]], f / _reactantVolume);
		}

		// Now the first product
		if (_productMomentIds[0][k()] != invalidIndex) {
			f = this->_coefs(0, 0, 1, k() + 1) * cR;
			for (auto i : speciesRangeNoI) {
				f += this->_coefs(i() + 1, 0, 1, k() + 1) * cmR[i()];
			}
			f *= this->_rate(gridIndex);
			Kokkos::atomic_add(
				&fluxes[_productMomentIds[0][k()]], f / _productVolumes[0]);
		}

		// Finally the second product
		if (_productMomentIds[1][k()] != invalidIndex) {
			f = this->_coefs(0, 0, 2, k() + 1) * cR;
			for (auto i : speciesRangeNoI) {
				f += this->_coefs(i() + 1, 0, 2, k() + 1) * cmR[i()];
			}
			f *= this->_rate(gridIndex);
			Kokkos::atomic_add(
				&fluxes[_productMomentIds[1][k()]], f / _productVolumes[1]);
		}
	}
}

template <typename TNetwork, typename TDerived>
KOKKOS_INLINE_FUNCTION
void
DissociationReaction<TNetwork, TDerived>::computePartialDerivatives(
	ConcentrationsView concentrations, Kokkos::View<double*> values,
	IndexType gridIndex)
{
	using AmountType = typename NetworkType::AmountType;
	constexpr auto speciesRangeNoI = NetworkType::getSpeciesRangeNoI();

	// Compute the partials for the 0th order moments
	// First for the reactant
	double df = this->_rate(gridIndex) / _reactantVolume;
	// Compute the values
	Kokkos::atomic_sub(
		&values(_connEntries[0][0][0][0]), df * this->_coefs(0, 0, 0, 0));
	for (auto i : speciesRangeNoI) {
		if (_reactantMomentIds[i()] != invalidIndex) {
			Kokkos::atomic_sub(&values(_connEntries[0][0][0][1 + i()]),
				df * this->_coefs(i() + 1, 0, 0, 0));
		}
	}
	// For the first product
	df = this->_rate(gridIndex) / _productVolumes[0];
	Kokkos::atomic_add(
		&values(_connEntries[1][0][0][0]), df * this->_coefs(0, 0, 0, 0));

	for (auto i : speciesRangeNoI) {
		if (_reactantMomentIds[i()] != invalidIndex) {
			Kokkos::atomic_add(&values(_connEntries[1][0][0][1 + i()]),
				df * this->_coefs(i() + 1, 0, 0, 0));
		}
	}
	// For the second product
	df = this->_rate(gridIndex) / _productVolumes[1];
	Kokkos::atomic_add(
		&values(_connEntries[2][0][0][0]), df * this->_coefs(0, 0, 0, 0));

	for (auto i : speciesRangeNoI) {
		if (_reactantMomentIds[i()] != invalidIndex) {
			Kokkos::atomic_add(&values(_connEntries[2][0][0][1 + i()]),
				df * this->_coefs(i() + 1, 0, 0, 0));
		}
	}

	// Take care of the first moments
	for (auto k : speciesRangeNoI) {
		if (_reactantMomentIds[k()] != invalidIndex) {
			// First for the reactant
			df = this->_rate(gridIndex) / _reactantVolume;
			// Compute the values
			Kokkos::atomic_sub(&values(_connEntries[0][1 + k()][0][0]),
				df * this->_coefs(0, 0, 0, k() + 1));
			for (auto i : speciesRangeNoI) {
				if (_reactantMomentIds[i()] != invalidIndex) {
					Kokkos::atomic_sub(
						&values(_connEntries[0][1 + k()][0][1 + i()]),
						df * this->_coefs(i() + 1, 0, 0, k() + 1));
				}
			}
		}
		// For the first product
		if (_productMomentIds[0][k()] != invalidIndex) {
			df = this->_rate(gridIndex) / _productVolumes[0];
			Kokkos::atomic_add(&values(_connEntries[1][1 + k()][0][0]),
				df * this->_coefs(0, 0, 1, k() + 1));
			for (auto i : speciesRangeNoI) {
				if (_reactantMomentIds[i()] != invalidIndex) {
					Kokkos::atomic_add(
						&values(_connEntries[1][1 + k()][0][1 + i()]),
						df * this->_coefs(i() + 1, 0, 1, k() + 1));
				}
			}
		}
		// For the second product
		if (_productMomentIds[1][k()] != invalidIndex) {
			df = this->_rate(gridIndex) / _productVolumes[1];
			Kokkos::atomic_add(&values(_connEntries[2][1 + k()][0][0]),
				df * this->_coefs(0, 0, 2, k() + 1));
			for (auto i : speciesRangeNoI) {
				if (_reactantMomentIds[i()] != invalidIndex) {
					Kokkos::atomic_add(
						&values(_connEntries[2][1 + k()][0][1 + i()]),
						df * this->_coefs(i() + 1, 0, 2, k() + 1));
				}
			}
		}
	}
}

template <typename TNetwork, typename TDerived>
KOKKOS_INLINE_FUNCTION
void
DissociationReaction<TNetwork, TDerived>::computeReducedPartialDerivatives(
	ConcentrationsView concentrations, Kokkos::View<double*> values,
	IndexType gridIndex)
{
	using AmountType = typename NetworkType::AmountType;
	constexpr auto speciesRangeNoI = NetworkType::getSpeciesRangeNoI();

	// Compute the partials for the 0th order moments
	// First for the reactant
	double df = this->_rate(gridIndex) / _reactantVolume;
	// Compute the values
	Kokkos::atomic_sub(
		&values(_connEntries[0][0][0][0]), df * this->_coefs(0, 0, 0, 0));
	// For the first product
	df = this->_rate(gridIndex) / _productVolumes[0];
	if (_products[0] == _reactant)
		Kokkos::atomic_add(
			&values(_connEntries[1][0][0][0]), df * this->_coefs(0, 0, 0, 0));

	// For the second product
	df = this->_rate(gridIndex) / _productVolumes[1];
	if (_products[1] == _reactant)
		Kokkos::atomic_add(
			&values(_connEntries[2][0][0][0]), df * this->_coefs(0, 0, 0, 0));

	// Take care of the first moments
	for (auto k : speciesRangeNoI) {
		if (_reactantMomentIds[k()] != invalidIndex) {
			// First for the reactant
			df = this->_rate(gridIndex) / _reactantVolume;
			// Compute the values
			for (auto i : speciesRangeNoI) {
				if (k() == i())
					Kokkos::atomic_sub(
						&values(_connEntries[0][1 + k()][0][1 + i()]),
						df * this->_coefs(i() + 1, 0, 0, k() + 1));
			}
		}
		// For the first product
		if (_productMomentIds[0][k()] != invalidIndex) {
			df = this->_rate(gridIndex) / _productVolumes[0];
			for (auto i : speciesRangeNoI) {
				if (_productMomentIds[0][k()] == _reactantMomentIds[i()])
					Kokkos::atomic_add(
						&values(_connEntries[1][1 + k()][0][1 + i()]),
						df * this->_coefs(i() + 1, 0, 1, k() + 1));
			}
		}
		// For the second product
		if (_productMomentIds[0][k()] != invalidIndex) {
			df = this->_rate(gridIndex) / _productVolumes[1];
			for (auto i : speciesRangeNoI) {
				if (_productMomentIds[1][k()] == _reactantMomentIds[i()])
					Kokkos::atomic_add(
						&values(_connEntries[2][1 + k()][0][1 + i()]),
						df * this->_coefs(i() + 1, 0, 2, k() + 1));
			}
		}
	}
}

template <typename TNetwork, typename TDerived>
KOKKOS_INLINE_FUNCTION
void
DissociationReaction<TNetwork, TDerived>::computeConstantRates(
	ConcentrationsView concentrations, RatesView rates, BelongingView isInSub,
	OwnedSubMapView backMap, IndexType gridIndex)
{
	// Only consider cases specific cases
	if (not isInSub[_reactant] and not isInSub[_products[0]] and
		not isInSub[_products[1]])
		return;
	if (isInSub[_reactant] and isInSub[_products[0]] and isInSub[_products[1]])
		return;

	constexpr auto speciesRangeNoI = NetworkType::getSpeciesRangeNoI();

	// Initialize the concentrations that will be used in the loops
	auto cR = concentrations[_reactant];
	Kokkos::Array<double, nMomentIds> cmR;
	for (auto i : speciesRangeNoI) {
		if (_reactantMomentIds[i()] == invalidIndex) {
			cmR[i()] = 0.0;
		}
		else
			cmR[i()] = concentrations[_reactantMomentIds[i()]];
	}

	// Compute the terms for the 0th order moments
	// First case where the reactant is in
	if (isInSub[_reactant]) {
		// Compute the flux for the 0th order moments
		double f = this->_coefs(0, 0, 0, 0) * this->_rate(gridIndex);
		Kokkos::atomic_sub(&rates(backMap(_reactant), backMap(_reactant)),
			f / _reactantVolume);
		if (isInSub[_products[0]])
			Kokkos::atomic_add(
				&rates(backMap(_products[0]), backMap(_reactant)),
				f / _productVolumes[0]);
		if (isInSub[_products[1]])
			Kokkos::atomic_add(
				&rates(backMap(_products[1]), backMap(_reactant)),
				f / _productVolumes[1]);

		// Now the moment contribtions
		for (auto i : speciesRangeNoI) {
			if (_reactantMomentIds[i()] == invalidIndex)
				continue;

			f = this->_coefs(i() + 1, 0, 0, 0) * this->_rate(gridIndex);
			Kokkos::atomic_sub(
				&rates(backMap(_reactant), backMap(_reactantMomentIds[i()])),
				f / _reactantVolume);
			if (isInSub[_products[0]])
				Kokkos::atomic_add(&rates(backMap(_products[0]),
									   backMap(_reactantMomentIds[i()])),
					f / _productVolumes[0]);
			if (isInSub[_products[1]])
				Kokkos::atomic_add(&rates(backMap(_products[1]),
									   backMap(_reactantMomentIds[i()])),
					f / _productVolumes[1]);
		}

		// Take care of the first moments
		for (auto k : speciesRangeNoI) {
			// First for the reactant
			if (_reactantMomentIds[k()] != invalidIndex) {
				f = this->_coefs(0, 0, 0, k() + 1) * this->_rate(gridIndex);
				Kokkos::atomic_sub(&rates(backMap(_reactantMomentIds[k()]),
									   backMap(_reactant)),
					f / _reactantVolume);

				// 1st moment contribution
				for (auto i : speciesRangeNoI) {
					if (_reactantMomentIds[i()] == invalidIndex)
						continue;
					f = this->_coefs(i() + 1, 0, 0, k() + 1) *
						this->_rate(gridIndex);
					Kokkos::atomic_sub(&rates(backMap(_reactantMomentIds[k()]),
										   backMap(_reactantMomentIds[i()])),
						f / _reactantVolume);
				}
			}

			// Now the first product
			if (isInSub[_products[0]] and
				_productMomentIds[0][k()] != invalidIndex) {
				f = this->_coefs(0, 0, 1, k() + 1) * this->_rate(gridIndex);
				Kokkos::atomic_add(&rates(backMap(_productMomentIds[0][k()]),
									   backMap(_reactant)),
					f / _productVolumes[0]);

				// 1st moment contribution
				for (auto i : speciesRangeNoI) {
					if (_reactantMomentIds[i()] == invalidIndex)
						continue;
					f = this->_coefs(i() + 1, 0, 1, k() + 1) *
						this->_rate(gridIndex);
					Kokkos::atomic_add(
						&rates(backMap(_productMomentIds[0][k()]),
							backMap(_reactantMomentIds[i()])),
						f / _productVolumes[0]);
				}
			}

			// Finally the second product
			if (isInSub[_products[1]] and
				_productMomentIds[1][k()] != invalidIndex) {
				f = this->_coefs(0, 0, 2, k() + 1) * this->_rate(gridIndex);
				Kokkos::atomic_add(&rates(backMap(_productMomentIds[1][k()]),
									   backMap(_reactant)),
					f / _productVolumes[1]);

				// 1st moment contribution
				for (auto i : speciesRangeNoI) {
					if (_reactantMomentIds[i()] == invalidIndex)
						continue;
					f = this->_coefs(i() + 1, 0, 2, k() + 1) *
						this->_rate(gridIndex);
					Kokkos::atomic_add(
						&rates(backMap(_productMomentIds[1][k()]),
							backMap(_reactantMomentIds[i()])),
						f / _productVolumes[1]);
				}
			}
		}
	}
	// Now the reactant is not in
	else {
		auto dof = rates.extent(0);
		double f = this->_coefs(0, 0, 0, 0) * cR;
		for (auto i : speciesRangeNoI) {
			if (_reactantMomentIds[i()] != invalidIndex)
				f += this->_coefs(i() + 1, 0, 0, 0) * cmR[i()];
		}
		f *= this->_rate(gridIndex);

		// For the first product
		if (isInSub[_products[0]])
			Kokkos::atomic_add(&rates(backMap(_products[0]), dof),
				f / (double)_productVolumes[0]);
		// For the second product
		if (isInSub[_products[1]])
			Kokkos::atomic_add(&rates(backMap(_products[1]), dof),
				f / (double)_productVolumes[1]);

		// Take care of the first moments
		for (auto k : speciesRangeNoI) {
			// For the first product
			if (isInSub[_products[0]]) {
				if (_productMomentIds[0][k()] != invalidIndex) {
					f = this->_coefs(0, 0, 1, k() + 1) * cR;
					for (auto i : speciesRangeNoI) {
						f += this->_coefs(i() + 1, 0, 1, k() + 1) * cmR[i()];
					}
					f *= this->_rate(gridIndex);
					Kokkos::atomic_add(
						&rates(backMap(_productMomentIds[0][k()]), dof),
						f / _productVolumes[0]);
				}
			}

			// For the second product
			if (isInSub[_products[1]]) {
				if (_productMomentIds[1][k()] != invalidIndex) {
					f = this->_coefs(0, 0, 2, k() + 1) * cR;
					for (auto i : speciesRangeNoI) {
						f += this->_coefs(i() + 1, 0, 2, k() + 1) * cmR[i()];
					}
					f *= this->_rate(gridIndex);
					Kokkos::atomic_add(
						&rates(backMap(_productMomentIds[1][k()]), dof),
						f / _productVolumes[1]);
				}
			}
		}
	}
}

template <typename TNetwork, typename TDerived>
KOKKOS_INLINE_FUNCTION
void
DissociationReaction<TNetwork, TDerived>::getConstantConnectivities(
	ConnectivitiesView conns, BelongingView isInSub, OwnedSubMapView backMap)
{
	// Only consider cases specific cases
	if (not isInSub[_reactant] and not isInSub[_products[0]] and
		not isInSub[_products[1]])
		return;
	if (isInSub[_reactant] and isInSub[_products[0]] and isInSub[_products[1]])
		return;

	constexpr auto speciesRangeNoI = NetworkType::getSpeciesRangeNoI();

	// Terms for the 0th order moments
	// First case where the reactant is in
	if (isInSub[_reactant]) {
		conns(backMap(_reactant), backMap(_reactant)) = true;
		if (isInSub[_products[0]])
			conns(backMap(_products[0]), backMap(_reactant)) = true;
		if (isInSub[_products[1]])
			conns(backMap(_products[1]), backMap(_reactant)) = true;

		// Now the moment contribtions
		for (auto i : speciesRangeNoI) {
			if (_reactantMomentIds[i()] == invalidIndex)
				continue;

			conns(backMap(_reactant), backMap(_reactantMomentIds[i()])) = true;
			if (isInSub[_products[0]])
				conns(backMap(_products[0]), backMap(_reactantMomentIds[i()])) =
					true;
			if (isInSub[_products[1]])
				conns(backMap(_products[1]), backMap(_reactantMomentIds[i()])) =
					true;
		}

		// Take care of the first moments
		for (auto k : speciesRangeNoI) {
			// First for the reactant
			if (_reactantMomentIds[k()] != invalidIndex) {
				conns(backMap(_reactantMomentIds[k()]), backMap(_reactant)) =
					true;

				// 1st moment contribution
				for (auto i : speciesRangeNoI) {
					if (_reactantMomentIds[i()] == invalidIndex)
						continue;
					conns(backMap(_reactantMomentIds[k()]),
						backMap(_reactantMomentIds[i()])) = true;
				}
			}

			// Now the first product
			if (isInSub[_products[0]] and
				_productMomentIds[0][k()] != invalidIndex) {
				conns(backMap(_productMomentIds[0][k()]), backMap(_reactant)) =
					true;

				// 1st moment contribution
				for (auto i : speciesRangeNoI) {
					if (_reactantMomentIds[i()] == invalidIndex)
						continue;
					conns(backMap(_productMomentIds[0][k()]),
						backMap(_reactantMomentIds[i()])) = true;
				}
			}

			// Finally the second product
			if (isInSub[_products[1]] and
				_productMomentIds[1][k()] != invalidIndex) {
				conns(backMap(_productMomentIds[1][k()]), backMap(_reactant)) =
					true;

				// 1st moment contribution
				for (auto i : speciesRangeNoI) {
					if (_reactantMomentIds[i()] == invalidIndex)
						continue;
					conns(backMap(_productMomentIds[1][k()]),
						backMap(_reactantMomentIds[i()])) = true;
				}
			}
		}
	}
	// Now the reactant is not in
	else {
		auto dof = conns.extent(0);

		// For the first product
		if (isInSub[_products[0]])
			conns(backMap(_products[0]), dof) = true;
		// For the second product
		if (isInSub[_products[1]])
			conns(backMap(_products[1]), dof) = true;

		// Take care of the first moments
		for (auto k : speciesRangeNoI) {
			// For the first product
			if (isInSub[_products[0]]) {
				if (_productMomentIds[0][k()] != invalidIndex) {
					conns(backMap(_productMomentIds[0][k()]), dof) = true;
				}
			}

			// For the second product
			if (isInSub[_products[1]]) {
				if (_productMomentIds[1][k()] != invalidIndex) {
					conns(backMap(_productMomentIds[1][k()]), dof) = true;
				}
			}
		}
	}
}

template <typename TNetwork, typename TDerived>
KOKKOS_INLINE_FUNCTION
double
DissociationReaction<TNetwork, TDerived>::computeLeftSideRate(
	ConcentrationsView concentrations, IndexType clusterId, IndexType gridIndex)
{
	// Check if our cluster is on the left side of this reaction
	if (clusterId == _reactant) {
		return this->_rate(gridIndex) * this->_coefs(0, 0, 0, 0);
	}

	// This cluster is not part of the reaction
	return 0.0;
}

template <typename TNetwork, typename TDerived>
KOKKOS_INLINE_FUNCTION
void
DissociationReaction<TNetwork, TDerived>::mapJacobianEntries(
	Connectivity connectivity)
{
	constexpr auto speciesRangeNoI = NetworkType::getSpeciesRangeNoI();

	_connEntries[0][0][0][0] = connectivity(_reactant, _reactant);
	for (auto i : speciesRangeNoI) {
		if (_reactantMomentIds[i()] != invalidIndex) {
			_connEntries[0][0][0][1 + i()] =
				connectivity(_reactant, _reactantMomentIds[i()]);
			_connEntries[0][1 + i()][0][0] =
				connectivity(_reactantMomentIds[i()], _reactant);
			for (auto j : speciesRangeNoI) {
				if (_reactantMomentIds[j()] != invalidIndex) {
					_connEntries[0][1 + i()][0][1 + j()] = connectivity(
						_reactantMomentIds[i()], _reactantMomentIds[j()]);
				}
			}
		}
	}

	for (auto p : {0, 1}) {
		_connEntries[1 + p][0][0][0] = connectivity(_products[p], _reactant);
		for (auto i : speciesRangeNoI) {
			if (_reactantMomentIds[i()] != invalidIndex) {
				_connEntries[1 + p][0][0][1 + i()] =
					connectivity(_products[p], _reactantMomentIds[i()]);
			}
			if (_productMomentIds[p][i()] != invalidIndex) {
				_connEntries[1 + p][1 + i()][0][0] =
					connectivity(_productMomentIds[p][i()], _reactant);
				for (auto j : speciesRangeNoI) {
					if (_reactantMomentIds[j()] != invalidIndex) {
						_connEntries[1 + p][1 + i()][0][1 + j()] = connectivity(
							_productMomentIds[p][i()], _reactantMomentIds[j()]);
					}
				}
			}
		}
	}
}
} // namespace network
} // namespace core
} // namespace xolotl<|MERGE_RESOLUTION|>--- conflicted
+++ resolved
@@ -2101,23 +2101,8 @@
 	double omega = this->_clusterData->atomicVolume();
 	double T = this->_clusterData->temperature(gridIndex);
 
-<<<<<<< HEAD
-	auto cl0 = this->_clusterData->getCluster(_products[0]);
-	auto cl1 = this->_clusterData->getCluster(_products[1]);
-
-	double r0 = cl0.getReactionRadius();
-	double r1 = cl1.getReactionRadius();
-
-	double dc0 = cl0.getDiffusionCoefficient(gridIndex);
-	double dc1 = cl1.getDiffusionCoefficient(gridIndex);
-
-	double kPlus = getRateForProduction(
-		cl0.getRegion(), cl1.getRegion(), r0, r1, dc0, dc1);
-	double E_b = this->asDerived()->computeBindingEnergy();
-=======
 	double kPlus = this->asDerived()->getRateForProduction(gridIndex);
 	double E_b = this->asDerived()->computeBindingEnergy(time);
->>>>>>> c3028736
 
 	constexpr double k_B = ::xolotl::core::kBoltzmann;
 
