#include <xolotl/core/network/ZrNetworkHandler.h>
#include <xolotl/core/network/ZrReactionNetwork.h>

namespace xolotl
{
namespace core
{
namespace network
{
namespace detail
{
auto zrNetworkHandlerRegistrations =
	xolotl::factory::network::NetworkHandlerFactory::RegistrationCollection<
		ZrNetworkHandler>({"AlphaZr"});
}

auto zrNetworkGenerator = [](const options::IOptions& options) {
	// std::cout << "NetworkHandler-start \n";

	using NetworkType = ZrReactionNetwork;

	// Get the boundaries from the options
	NetworkType::AmountType maxV = options.getMaxV();
	NetworkType::AmountType maxI = options.getMaxI();

<<<<<<< HEAD
    /*
	std::vector<NetworkType::AmountType> maxSpeciesAmounts = {maxV, maxI};
	std::vector<NetworkType::SubdivisionRatio> subdivRatios = {
		{maxV + 1, maxI + 1}};
    */
=======
	/*
	std::vector<NetworkType::AmountType> maxSpeciesAmounts = {maxV, maxI};
	std::vector<NetworkType::SubdivisionRatio> subdivRatios = {
		{maxV + 1, maxI + 1}};
	*/
>>>>>>> 7b1c7552

	// adding basal
	std::vector<NetworkType::AmountType> maxSpeciesAmounts = {maxV, maxV, maxI};
	std::vector<NetworkType::SubdivisionRatio> subdivRatios = {
		{maxV + 1, maxV + 1, maxI + 1}};
<<<<<<< HEAD
	 
=======
>>>>>>> 7b1c7552

	auto network = std::make_shared<NetworkType>(
		maxSpeciesAmounts, subdivRatios, 1, options);

	network->syncClusterDataOnHost();
	network->getSubpaving().syncZones(plsm::onHost);

	return network;
};

ZrNetworkHandler::ZrNetworkHandler(const options::IOptions& options) :
	NetworkHandler(options, zrNetworkGenerator)
{
}
} // namespace network
} // namespace core
} // namespace xolotl<|MERGE_RESOLUTION|>--- conflicted
+++ resolved
@@ -23,28 +23,16 @@
 	NetworkType::AmountType maxV = options.getMaxV();
 	NetworkType::AmountType maxI = options.getMaxI();
 
-<<<<<<< HEAD
-    /*
-	std::vector<NetworkType::AmountType> maxSpeciesAmounts = {maxV, maxI};
-	std::vector<NetworkType::SubdivisionRatio> subdivRatios = {
-		{maxV + 1, maxI + 1}};
-    */
-=======
 	/*
 	std::vector<NetworkType::AmountType> maxSpeciesAmounts = {maxV, maxI};
 	std::vector<NetworkType::SubdivisionRatio> subdivRatios = {
 		{maxV + 1, maxI + 1}};
 	*/
->>>>>>> 7b1c7552
 
 	// adding basal
-	std::vector<NetworkType::AmountType> maxSpeciesAmounts = {maxV, maxV, maxI};
+	std::vector<NetworkType::AmountType> maxSpeciesAmounts = {maxV, 0, maxI};
 	std::vector<NetworkType::SubdivisionRatio> subdivRatios = {
-		{maxV + 1, maxV + 1, maxI + 1}};
-<<<<<<< HEAD
-	 
-=======
->>>>>>> 7b1c7552
+		{maxV + 1, 0 + 1, maxI + 1}};
 
 	auto network = std::make_shared<NetworkType>(
 		maxSpeciesAmounts, subdivRatios, 1, options);
