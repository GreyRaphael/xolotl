--- conflicted
+++ resolved
@@ -68,25 +68,15 @@
 			   << " of: " << pair.second << " nm-3";
 		}
 		ss << ", grid (nm): ";
-<<<<<<< HEAD
-		for (auto i = 0; i < grid.size(); i++) {
-			ss << grid[i] - grid[surfacePosition + 1] << " ";
-=======
 		for (auto i = 1; i < grid.size() - 1; i++) {
 			ss << grid[i] - grid[1] << " ";
->>>>>>> c3028736
 		}
 		ss << std::endl;
 
 		if (not sameTemperatureGrid) {
 			ss << "Temperature grid (nm): ";
 			for (auto i = 0; i < temperatureGrid.size(); i++) {
-<<<<<<< HEAD
-				ss << temperatureGrid[i] - temperatureGrid[surfacePosition + 1]
-				   << " ";
-=======
 				ss << temperatureGrid[i] - temperatureGrid[1] << " ";
->>>>>>> c3028736
 			}
 			ss << std::endl;
 		}
@@ -193,26 +183,11 @@
 		temperature.push_back(0.0);
 	}
 
-<<<<<<< HEAD
-	// Get the last time step written in the HDF5 file
-	bool hasConcentrations = false;
-	std::unique_ptr<io::XFile> xfile;
-	std::unique_ptr<io::XFile::ConcentrationGroup> concGroup;
-	if (not networkName.empty()) {
-		xfile = std::make_unique<io::XFile>(networkName);
-		concGroup = xfile->getGroup<io::XFile::ConcentrationGroup>();
-		hasConcentrations = (concGroup and concGroup->hasTimesteps());
-	}
-
-	// Give the surface position to the temperature handler
-	temperatureHandler->updateSurfacePosition(surfacePosition, temperatureGrid);
-
-=======
->>>>>>> c3028736
 	// Initialize the grid for the diffusion
 	diffusionHandler->initializeDiffusionGrid(
 		advectionHandlers, grid, localXM, localXS);
-	soretDiffusionHandler->updateSurfacePosition(surfacePosition);
+	soretDiffusionHandler->updateSurfacePosition(0);
+	temperatureHandler->updateSurfacePosition(0, temperatureGrid);
 
 	// Initialize the grid for the advection
 	advectionHandlers[0]->initializeAdvectionGrid(
@@ -847,12 +822,8 @@
 	for (auto xi = (PetscInt)localXS - 1;
 		 xi <= (PetscInt)localXS + (PetscInt)localXM; xi++) {
 		// Heat condition
-<<<<<<< HEAD
-		if ((xi == surfacePosition || (xi == nX - 1 && isRobin)) &&
-			xi >= localXS && xi < localXS + localXM) {
-=======
-		if (xi == 0 && xi >= localXS && xi < localXS + localXM) {
->>>>>>> c3028736
+		if ((xi == 0 || (xi == nX - 1 && isRobin)) && xi >= localXS &&
+			xi < localXS + localXM) {
 			// Compute the old and new array offsets
 			concOffset = concs[xi];
 			updatedConcOffset = updatedConcs[xi];
@@ -1014,7 +985,7 @@
 		if (skip)
 			continue;
 
-		if (xi == surfacePosition)
+		if (xi == 0)
 			continue;
 
 		// ---- Compute Soret diffusion over the locally owned part of the grid
@@ -1160,12 +1131,8 @@
 		concVector[2] = concs[xi + 1]; // right
 
 		// Heat condition
-<<<<<<< HEAD
-		if ((xi == surfacePosition || (xi == nX - 1 && isRobin)) &&
-			xi >= localXS && xi < localXS + localXM) {
-=======
-		if (xi == 0 && xi >= localXS && xi < localXS + localXM) {
->>>>>>> c3028736
+		if ((xi == 0 || (xi == nX - 1 && isRobin)) && xi >= localXS &&
+			xi < localXS + localXM) {
 			// Get the partial derivatives for the temperature
 			auto setValues = temperatureHandler->computePartialsForTemperature(
 				ftime, concVector, tempVals, tempIndices, hxLeft, hxRight, xi);
@@ -1345,7 +1312,7 @@
 		if (skip)
 			continue;
 
-		if (xi == surfacePosition)
+		if (xi == 0)
 			continue;
 
 		// Fill the concVector with the pointer to the middle, left, and right
