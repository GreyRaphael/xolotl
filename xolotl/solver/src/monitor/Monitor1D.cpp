// Includes
#include <petscsys.h>
#include <petscts.h>

#include <fstream>
#include <iomanip>
#include <iostream>
#include <memory>
#include <sstream>
#include <vector>

#include <xolotl/core/Constants.h>
#include <xolotl/core/network/AlloyReactionNetwork.h>
#include <xolotl/core/network/IPSIReactionNetwork.h>
#include <xolotl/core/network/NEReactionNetwork.h>
#include <xolotl/io/XFile.h>
#include <xolotl/perf/PerfHandlerRegistry.h>
#include <xolotl/perf/ScopedTimer.h>
#include <xolotl/solver/PetscSolver.h>
#include <xolotl/solver/monitor/Monitor.h>
#include <xolotl/util/Log.h>
#include <xolotl/util/MPIUtils.h>
#include <xolotl/util/MathUtils.h>
#include <xolotl/util/RandomNumberGenerator.h>
#include <xolotl/viz/IPlot.h>
#include <xolotl/viz/LabelProvider.h>
#include <xolotl/viz/PlotType.h>
#include <xolotl/viz/VizHandlerRegistry.h>
#include <xolotl/viz/dataprovider/CvsXDataProvider.h>

namespace xolotl
{
namespace solver
{
namespace monitor
{
// Declaration of the functions defined in Monitor.cpp
extern PetscErrorCode
checkTimeStep(TS ts);
extern PetscErrorCode
monitorTime(TS ts, PetscInt timestep, PetscReal time, Vec solution, void* ictx);
extern PetscErrorCode
computeFluence(
	TS ts, PetscInt timestep, PetscReal time, Vec solution, void* ictx);
extern PetscErrorCode
monitorPerf(TS ts, PetscInt timestep, PetscReal time, Vec solution, void* ictx);

// Declaration of the variables defined in Monitor.cpp
extern std::shared_ptr<viz::IPlot> perfPlot;
extern double timeStepThreshold;

//! The pointer to the plot used in monitorScatter1D.
std::shared_ptr<viz::IPlot> scatterPlot1D;
//! The pointer to the series plot used in monitorSeries1D.
std::shared_ptr<viz::IPlot> seriesPlot1D;
//! The pointer to the 2D plot used in MonitorSurface.
std::shared_ptr<viz::IPlot> surfacePlot1D;
//! The variable to store the particle flux at the previous time step.
std::vector<double> previousSurfFlux1D, previousBulkFlux1D;
//! The variable to store the total number of atoms going through the surface or
//! bottom.
std::vector<double> nSurf1D, nBulk1D;
double nHeliumBurst1D = 0.0, nDeuteriumBurst1D = 0.0, nTritiumBurst1D = 0.0;
//! The variable to store the xenon flux at the previous time step.
double previousXeFlux1D = 0.0;
//! The variable to store the sputtering yield at the surface.
double sputteringYield1D = 0.0;
//! The threshold for the negative concentration
double negThreshold1D = 0.0;
//! How often HDF5 file is written
PetscReal hdf5Stride1D = 0.0;
//! Previous time for HDF5
PetscInt hdf5Previous1D = 0;
//! HDF5 output file name
std::string hdf5OutputName1D = "xolotlStop.h5";
// The vector of depths at which bursting happens
std::vector<PetscInt> depthPositions1D;
// The vector of ids for diffusing interstitial clusters
std::vector<IdType> iClusterIds1D;
// Tracks the previous TS number
PetscInt previousTSNumber1D = -1;
// The id of the largest cluster
int largestClusterId1D = -1;
// The concentration threshold for the largest cluster
double largestThreshold1D = 1.0e-12;

// Timers
std::shared_ptr<perf::ITimer> initTimer;
std::shared_ptr<perf::ITimer> checkNegativeTimer;
std::shared_ptr<perf::ITimer> tridynTimer;
std::shared_ptr<perf::ITimer> startStopTimer;
std::shared_ptr<perf::ITimer> heRetentionTimer;
std::shared_ptr<perf::ITimer> xeRetentionTimer;
std::shared_ptr<perf::ITimer> scatterTimer;
std::shared_ptr<perf::ITimer> seriesTimer;
std::shared_ptr<perf::ITimer> eventFuncTimer;
std::shared_ptr<perf::ITimer> postEventFuncTimer;

#undef __FUNCT__
#define __FUNCT__ Actual__FUNCT__("xolotlSolver", "checkNegative1D")
/**
 * This is a monitoring method that looks at if there are negative
 * concentrations at each time step.
 */
PetscErrorCode
checkNegative1D(TS ts, PetscInt timestep, PetscReal time, Vec solution, void*)
{
	perf::ScopedTimer myTimer(checkNegativeTimer);

	// Initial declaration
	PetscErrorCode ierr;
	double **solutionArray, *gridPointSolution;
	IdType xs, xm, Mx, ys, ym, My, zs, zm, Mz;

	PetscFunctionBeginUser;

	// Get the da from ts
	DM da;
	ierr = TSGetDM(ts, &da);
	CHKERRQ(ierr);

	// Get the solutionArray
	ierr = DMDAVecGetArrayDOF(da, solution, &solutionArray);
	CHKERRQ(ierr);

	// Get the solver handler and local coordinates
	auto& solverHandler = PetscSolver::getSolverHandler();
	solverHandler.getLocalCoordinates(xs, xm, Mx, ys, ym, My, zs, zm, Mz);

	// Get the network and dof
	auto& network = solverHandler.getNetwork();
	const auto nClusters = network.getNumClusters();

	// Loop on the local grid
	for (auto i = xs; i < xs + xm; i++) {
		// Get the pointer to the beginning of the solution data for this grid
		// point
		gridPointSolution = solutionArray[i]; // Loop on the concentrations
		for (auto l = 0; l < nClusters; l++) {
			if (gridPointSolution[l] < negThreshold1D &&
				gridPointSolution[l] > 0.0) {
				gridPointSolution[l] = negThreshold1D;
			}
			else if (gridPointSolution[l] > -negThreshold1D &&
				gridPointSolution[l] < 0.0) {
				gridPointSolution[l] = -negThreshold1D;
			}
		}
	}

	// Restore the solutionArray
	ierr = DMDAVecRestoreArrayDOF(da, solution, &solutionArray);
	CHKERRQ(ierr);

	PetscFunctionReturn(0);
}

#undef __FUNCT__
#define __FUNCT__ Actual__FUNCT__("xolotlSolver", "monitorLargest1D")
/**
 * This is a monitoring method that looks at the largest cluster concentration
 */
PetscErrorCode
monitorLargest1D(TS ts, PetscInt timestep, PetscReal time, Vec solution, void*)
{
	// Initial declaration
	PetscErrorCode ierr;
	double **solutionArray, *gridPointSolution;
	IdType xs, xm, Mx, ys, ym, My, zs, zm, Mz;

	PetscFunctionBeginUser;

	// Get the da from ts
	DM da;
	ierr = TSGetDM(ts, &da);
	CHKERRQ(ierr);

	// Get the solutionArray
	ierr = DMDAVecGetArrayDOF(da, solution, &solutionArray);
	CHKERRQ(ierr);

	// Get the solver handler and local coordinates
	auto& solverHandler = PetscSolver::getSolverHandler();
	solverHandler.getLocalCoordinates(xs, xm, Mx, ys, ym, My, zs, zm, Mz);

	// Loop on the local grid
	for (auto i = xs; i < xs + xm; i++) {
		// Get the pointer to the beginning of the solution data for this grid
		// point
		gridPointSolution = solutionArray[i];
		// Check the concentration
		if (gridPointSolution[largestClusterId1D] > largestThreshold1D) {
			ierr = TSSetConvergedReason(ts, TS_CONVERGED_USER);
			CHKERRQ(ierr);
			// Send an error
			throw std::runtime_error(
				"\nxolotlSolver::Monitor1D: The largest cluster "
				"concentration is too high!!");
		}
	}

	// Restore the solutionArray
	ierr = DMDAVecRestoreArrayDOF(da, solution, &solutionArray);
	CHKERRQ(ierr);

	PetscFunctionReturn(0);
}

#undef __FUNCT__
#define __FUNCT__ Actual__FUNCT__("xolotlSolver", "computeTRIDYN1D")
/**
 * This is a monitoring method that will compute the data to send to TRIDYN
 */
PetscErrorCode
computeTRIDYN1D(
	TS ts, PetscInt timestep, PetscReal time, Vec solution, void* ictx)
{
	perf::ScopedTimer myTimer(tridynTimer);

	// Initial declarations
	PetscErrorCode ierr;
	IdType xs, xm, Mx, ys, ym, My, zs, zm, Mz;

	PetscFunctionBeginUser;

	// Get the MPI communicator
	auto xolotlComm = util::getMPIComm();

	// Get the solver handler and local coordinates
	auto& solverHandler = PetscSolver::getSolverHandler();
	solverHandler.getLocalCoordinates(xs, xm, Mx, ys, ym, My, zs, zm, Mz);

	// Get the network
	auto& network = solverHandler.getNetwork();
	const auto dof = network.getDOF();
	const auto numSpecies = network.getSpeciesListSize();

	// Get the position of the surface
	auto surfacePos = static_cast<PetscInt>(solverHandler.getSurfacePosition());

	// Get the da from ts
	DM da;
	ierr = TSGetDM(ts, &da);
	CHKERRQ(ierr);

	// Get the physical grid
	auto grid = solverHandler.getXGrid();

	// Get the array of concentration
	PetscReal** solutionArray;
	ierr = DMDAVecGetArrayDOFRead(da, solution, &solutionArray);
	CHKERRQ(ierr);

	// Save current concentrations as an HDF5 file.
	//
	// First create the file for parallel file access.
	std::ostringstream tdFileStr;
	tdFileStr << "TRIDYN_" << timestep << ".h5";
	io::HDF5File tdFile(tdFileStr.str(),
		io::HDF5File::AccessMode::CreateOrTruncateIfExists, xolotlComm, true);

	// Define a dataset for concentrations.
	// Everyone must create the dataset with the same shape.
	const auto numValsPerGridpoint = 5 + 2;
	const auto firstIdxToWrite = (surfacePos + solverHandler.getLeftOffset());
	const auto numGridpointsWithConcs = (Mx - firstIdxToWrite);
	io::HDF5File::SimpleDataSpace<2>::Dimensions concsDsetDims = {
		(hsize_t)numGridpointsWithConcs, numValsPerGridpoint};
	io::HDF5File::SimpleDataSpace<2> concsDsetSpace(concsDsetDims);

	const std::string concsDsetName = "concs";
	io::HDF5File::DataSet<double> concsDset(
		tdFile, concsDsetName, concsDsetSpace);

	// Specify the concentrations we will write.
	// We only consider our own grid points.
	const auto myFirstIdxToWrite =
		std::max((IdType)xs, (IdType)firstIdxToWrite);
	auto myEndIdx = (xs + xm); // "end" in the C++ sense; i.e., one-past-last
	auto myNumPointsToWrite =
		(myEndIdx > myFirstIdxToWrite) ? (myEndIdx - myFirstIdxToWrite) : 0;
	io::HDF5File::DataSet<double>::DataType2D<numValsPerGridpoint> myConcs(
		myNumPointsToWrite);

	for (auto xi = myFirstIdxToWrite; xi < myEndIdx; ++xi) {
		if (xi >= firstIdxToWrite) {
			// Determine current gridpoint value.
			double x = (grid[xi] + grid[xi + 1]) / 2.0 - grid[1];

			// Access the solution data for this grid point.
			auto gridPointSolution = solutionArray[xi];
			using HostUnmanaged = Kokkos::View<double*, Kokkos::HostSpace,
				Kokkos::MemoryUnmanaged>;
			auto hConcs = HostUnmanaged(gridPointSolution, dof);
			auto dConcs = Kokkos::View<double*>("Concentrations", dof);
			deep_copy(dConcs, hConcs);

			// Get the total concentrations at this grid point
			auto currIdx = (PetscInt)xi - myFirstIdxToWrite;
			myConcs[currIdx][0] = (x - (grid[surfacePos + 1] - grid[1]));
			// Get the total concentrations at this grid point
			for (auto id = core::network::SpeciesId(numSpecies); id; ++id) {
				myConcs[currIdx][id() + 1] +=
					network.getTotalAtomConcentration(dConcs, id, 1);
			}
			myConcs[currIdx][6] = gridPointSolution[dof];
		}
	}

	// Write the concs dataset in parallel.
	// (We write only our part.)
	concsDset.parWrite2D<numValsPerGridpoint>(
		xolotlComm, myFirstIdxToWrite - firstIdxToWrite, myConcs);

	// Restore the solutionArray
	ierr = DMDAVecRestoreArrayDOFRead(da, solution, &solutionArray);
	CHKERRQ(ierr);

	PetscFunctionReturn(0);
}

#undef __FUNCT__
#define __FUNCT__ Actual__FUNCT__("xolotlSolver", "startStop1D")
/**
 * This is a monitoring method that update an hdf5 file every given time.
 */
PetscErrorCode
startStop1D(TS ts, PetscInt timestep, PetscReal time, Vec solution, void*)
{
	perf::ScopedTimer myTimer(startStopTimer);

	// Initial declaration
	PetscErrorCode ierr;
	const double **solutionArray, *gridPointSolution;
	IdType xs, xm, Mx, ys, ym, My, zs, zm, Mz;

	PetscFunctionBeginUser;

	// Get the solver handler and local coordinates
	auto& solverHandler = PetscSolver::getSolverHandler();
	solverHandler.getLocalCoordinates(xs, xm, Mx, ys, ym, My, zs, zm, Mz);

	// Compute the dt
	double previousTime = solverHandler.getPreviousTime();
	double dt = time - previousTime;

	// Don't do anything if it is not on the stride
	if (((PetscInt)((time + dt / 10.0) / hdf5Stride1D) <= hdf5Previous1D) &&
		timestep > 0) {
		PetscFunctionReturn(0);
	}

	// Update the previous time
	if ((PetscInt)((time + dt / 10.0) / hdf5Stride1D) > hdf5Previous1D)
		hdf5Previous1D++;

	// Gets MPI comm
	auto xolotlComm = util::getMPIComm();

	// Get the da from ts
	DM da;
	ierr = TSGetDM(ts, &da);
	CHKERRQ(ierr);

	// Get the solutionArray
	ierr = DMDAVecGetArrayDOFRead(da, solution, &solutionArray);
	CHKERRQ(ierr);

	// Get the network and dof
	auto& network = solverHandler.getNetwork();
	const auto dof = network.getDOF();

	// Create an array for the concentration
	double concArray[dof + 1][2];

	// Get the position of the surface
	auto surfacePos = solverHandler.getSurfacePosition();

	// Open the existing HDF5 file
	io::XFile checkpointFile(
		hdf5OutputName1D, xolotlComm, io::XFile::AccessMode::OpenReadWrite);

	// Get the current time step
	double currentTimeStep;
	ierr = TSGetTimeStep(ts, &currentTimeStep);
	CHKERRQ(ierr);

	// Add a concentration time step group for the current time step.
	auto concGroup = checkpointFile.getGroup<io::XFile::ConcentrationGroup>();
	assert(concGroup);
	auto tsGroup = concGroup->addTimestepGroup(
		timestep, time, previousTime, currentTimeStep);

	// Get the names of the species in the network
	auto numSpecies = network.getSpeciesListSize();
	std::vector<std::string> names;
	for (auto id = core::network::SpeciesId(numSpecies); id; ++id) {
		names.push_back(network.getSpeciesName(id));
	}

	if (solverHandler.moveSurface() || solverHandler.getLeftOffset() == 1) {
		// Write the surface positions and the associated interstitial
		// quantities in the concentration sub group
		tsGroup->writeSurface1D(surfacePos, nSurf1D, previousSurfFlux1D, names);
	}

	// Write the bottom impurity information if the bottom is a free surface
	if (solverHandler.getRightOffset() == 1)
		tsGroup->writeBottom1D(nBulk1D, previousBulkFlux1D, names);

	// Write the bursting information if the bubble bursting is used
	if (solverHandler.burstBubbles())
		tsGroup->writeBursting(
			nHeliumBurst1D, nDeuteriumBurst1D, nTritiumBurst1D);

	// Determine the concentration values we will write.
	// We only examine and collect the grid points we own.
	// TODO measure impact of us building the flattened representation
	// rather than a ragged 2D representation.
	io::XFile::TimestepGroup::Concs1DType concs(xm);
	for (auto i = 0; i < xm; ++i) {
		// Access the solution data for the current grid point.
		auto gridPointSolution = solutionArray[xs + i];

		for (auto l = 0; l < dof + 1; ++l) {
			if (std::fabs(gridPointSolution[l]) > 1.0e-16) {
				concs[i].emplace_back(l, gridPointSolution[l]);
			}
		}
	}

	// Write our concentration data to the current timestep group
	// in the HDF5 file.
	// We only write the data for the grid points we own.
	tsGroup->writeConcentrations(checkpointFile, xs, concs);

	// Restore the solutionArray
	ierr = DMDAVecRestoreArrayDOFRead(da, solution, &solutionArray);
	CHKERRQ(ierr);

	ierr = computeTRIDYN1D(ts, timestep, time, solution, NULL);
	CHKERRQ(ierr);

	PetscFunctionReturn(0);
}

#undef __FUNCT__
#define __FUNCT__ Actual__FUNCT__("xolotlSolver", "computeHeliumRetention1D")
/**
 * This is a monitoring method that will compute the helium retention
 */
PetscErrorCode
computeHeliumRetention1D(
	TS ts, PetscInt timestep, PetscReal time, Vec solution, void*)
{
	perf::ScopedTimer myTimer(heRetentionTimer);

	// Initial declarations
	PetscErrorCode ierr;
	IdType xs, xm, Mx, ys, ym, My, zs, zm, Mz;

	PetscFunctionBeginUser;

	// Get the solver handler and local coordinates
	auto& solverHandler = PetscSolver::getSolverHandler();
	solverHandler.getLocalCoordinates(xs, xm, Mx, ys, ym, My, zs, zm, Mz);

	// Get the flux handler that will be used to know the fluence
	auto fluxHandler = solverHandler.getFluxHandler();
	// Get the diffusion handler
	auto diffusionHandler = solverHandler.getDiffusionHandler();

	// Get the da from ts
	DM da;
	ierr = TSGetDM(ts, &da);
	CHKERRQ(ierr);

	// Get the physical grid
	auto grid = solverHandler.getXGrid();
	// Get the position of the surface
	auto surfacePos = solverHandler.getSurfacePosition();

	// Get the network
	using NetworkType = core::network::IPSIReactionNetwork;
	using AmountType = NetworkType::AmountType;
	auto& network = dynamic_cast<NetworkType&>(solverHandler.getNetwork());
	const auto dof = network.getDOF();

	// Get the array of concentration
	PetscReal** solutionArray;
	ierr = DMDAVecGetArrayDOFRead(da, solution, &solutionArray);
	CHKERRQ(ierr);

	// Store the concentration over the grid
	auto numSpecies = network.getSpeciesListSize();
	auto specIdI = network.getInterstitialSpeciesId();
	auto myConcData = std::vector<double>(numSpecies, 0.0);

	// Declare the pointer for the concentrations at a specific grid point
	PetscReal* gridPointSolution;

	// Loop on the grid
	for (auto xi = xs; xi < xs + xm; xi++) {
		// Boundary conditions
		if (xi < surfacePos + solverHandler.getLeftOffset() ||
			xi >= Mx - solverHandler.getRightOffset())
			continue;

		// Get the pointer to the beginning of the solution data for this grid
		// point
		gridPointSolution = solutionArray[xi];

		double hx = grid[xi + 1] - grid[xi];

		using HostUnmanaged =
			Kokkos::View<double*, Kokkos::HostSpace, Kokkos::MemoryUnmanaged>;
		auto hConcs = HostUnmanaged(gridPointSolution, dof);
		auto dConcs = Kokkos::View<double*>("Concentrations", dof);
		deep_copy(dConcs, hConcs);

		// Get the total concentrations at this grid point
		for (auto id = core::network::SpeciesId(numSpecies); id; ++id) {
			myConcData[id()] +=
				network.getTotalAtomConcentration(dConcs, id, 1) * hx;
		}
	}

	// Get the current process ID
	auto xolotlComm = util::getMPIComm();
	int procId;
	MPI_Comm_rank(xolotlComm, &procId);

	// Determine total concentrations for He, D, T.
	auto totalConcData = std::vector<double>(numSpecies, 0.0);

	MPI_Reduce(myConcData.data(), totalConcData.data(), numSpecies, MPI_DOUBLE,
		MPI_SUM, 0, xolotlComm);

	// Get the delta time from the previous timestep to this timestep
	double previousTime = solverHandler.getPreviousTime();
	double dt = time - previousTime;

	// Look at the fluxes leaving the free surface
	if (solverHandler.getLeftOffset() == 1) {
		// Set the surface position
		auto xi = surfacePos + 1;

		// Value to know on which processor is the surface
		int surfaceProc = 0;

		// Check we are on the right proc
		if (xi >= xs && xi < xs + xm) {
			// Compute the total number of impurities that left at the surface
			if (timestep > 0) {
				for (auto i = 0; i < numSpecies; ++i) {
					if (i == specIdI() && solverHandler.moveSurface())
						continue;
					nSurf1D[i] += previousSurfFlux1D[i] * dt;
				}
			}
			auto myFluxData = std::vector<double>(numSpecies, 0.0);

			// Get the pointer to the beginning of the solution data for this
			// grid point
			gridPointSolution = solutionArray[xi];

			// Factor for finite difference
			double hxLeft = 0.0, hxRight = 0.0;
			if (xi >= 1 && xi < Mx) {
				hxLeft = (grid[xi + 1] - grid[xi - 1]) / 2.0;
				hxRight = (grid[xi + 2] - grid[xi]) / 2.0;
			}
			else if (xi < 1) {
				hxLeft = grid[xi + 1] - grid[xi];
				hxRight = (grid[xi + 2] - grid[xi]) / 2.0;
			}
			else {
				hxLeft = (grid[xi + 1] - grid[xi - 1]) / 2.0;
				hxRight = grid[xi + 1] - grid[xi];
			}
			double factor = 2.0 / (hxLeft + hxRight);

			// Get the vector of diffusing clusters
			auto diffusingIds = diffusionHandler->getDiffusingIds();

			network.updateOutgoingDiffFluxes(
				gridPointSolution, factor, diffusingIds, myFluxData, xi - xs);

			// Take into account the surface advection
			// Get the surface advection handler
			auto advecHandler = solverHandler.getAdvectionHandler();
			// Get the sink strengths and advecting clusters
			auto sinkStrengths = advecHandler->getSinkStrengths();
			auto advecClusters = advecHandler->getAdvectingClusters();
			// Set the distance from the surface
			double distance = (grid[xi] + grid[xi + 1]) / 2.0 - grid[1] -
				advecHandler->getLocation();

			network.updateOutgoingAdvecFluxes(gridPointSolution,
				3.0 /
					(core::kBoltzmann * distance * distance * distance *
						distance),
				advecClusters, sinkStrengths, myFluxData, xi - xs);

			for (auto i = 0; i < numSpecies; ++i) {
				if (i == specIdI() && solverHandler.moveSurface())
					continue;
				previousSurfFlux1D[i] = myFluxData[i];
			}

			// Set the surface processor
			surfaceProc = procId;
		}

		// Get which processor will send the information
		// TODO do we need to do this allreduce just to figure out
		// who owns the data?
		// And is it supposed to be a sum?   Why not a min?
		int surfaceId = 0;
		MPI_Allreduce(
			&surfaceProc, &surfaceId, 1, MPI_INT, MPI_SUM, xolotlComm);

		// Send the information about impurities
		// to the other processes
		std::vector<double> countFluxData;
		for (auto i = 0; i < numSpecies; ++i) {
			countFluxData.push_back(nSurf1D[i]);
			countFluxData.push_back(previousSurfFlux1D[i]);
		}
		MPI_Bcast(countFluxData.data(), countFluxData.size(), MPI_DOUBLE,
			surfaceId, xolotlComm);

		// Extract impurity data from broadcast buffer.
		for (auto i = 0; i < numSpecies; ++i) {
			nSurf1D[i] = countFluxData[2 * i];
			previousSurfFlux1D[i] = countFluxData[(2 * i) + 1];
		}
	}

	// Look at the fluxes going in the bulk if the bottom is a free surface
	if (solverHandler.getRightOffset() == 1) {
		// Set the bottom surface position
		auto xi = Mx - 2;

		// Value to know on which processor is the bottom
		int bottomProc = 0;

		// Check we are on the right proc
		if (xi >= xs && xi < xs + xm) {
			// Compute the total number of impurities that went in the bulk
			if (timestep > 0) {
				for (auto i = 0; i < numSpecies; ++i) {
					nBulk1D[i] += previousBulkFlux1D[i] * dt;
				}
			}
			auto myFluxData = std::vector<double>(numSpecies, 0.0);

			// Get the pointer to the beginning of the solution data for this
			// grid point
			gridPointSolution = solutionArray[xi];

			// Factor for finite difference
			double hxLeft = 0.0, hxRight = 0.0;
			if (xi >= 1 && xi < Mx) {
				hxLeft = (grid[xi + 1] - grid[xi - 1]) / 2.0;
				hxRight = (grid[xi + 2] - grid[xi]) / 2.0;
			}
			else if (xi < 1) {
				hxLeft = grid[xi + 1] - grid[xi];
				hxRight = (grid[xi + 2] - grid[xi]) / 2.0;
			}
			else {
				hxLeft = (grid[xi + 1] - grid[xi - 1]) / 2.0;
				hxRight = grid[xi + 1] - grid[xi];
			}
			double factor = 2.0 / (hxLeft + hxRight);

			// Get the vector of diffusing clusters
			auto diffusingIds = diffusionHandler->getDiffusingIds();

			network.updateOutgoingDiffFluxes(
				gridPointSolution, factor, diffusingIds, myFluxData, xi - xs);

			for (auto i = 0; i < numSpecies; ++i) {
				previousBulkFlux1D[i] = myFluxData[i];
			}

			// Set the bottom processor
			bottomProc = procId;
		}

		// Get which processor will send the information
		// TODO do we need to do this allreduce just to figure out
		// who owns the data?
		// And is it supposed to be a sum?   Why not a min?
		int bottomId = 0;
		MPI_Allreduce(&bottomProc, &bottomId, 1, MPI_INT, MPI_SUM, xolotlComm);

		// Send the information about impurities
		// to the other processes
		std::vector<double> countFluxData;
		for (auto i = 0; i < numSpecies; ++i) {
			countFluxData.push_back(nBulk1D[i]);
			countFluxData.push_back(previousBulkFlux1D[i]);
		}
		MPI_Bcast(countFluxData.data(), countFluxData.size(), MPI_DOUBLE,
			bottomId, xolotlComm);

		// Extract impurity data from broadcast buffer.
		for (auto i = 0; i < numSpecies; ++i) {
			nBulk1D[i] = countFluxData[2 * i];
			previousBulkFlux1D[i] = countFluxData[(2 * i) + 1];
		}
	}

	// Master process
	if (procId == 0) {
		// Get the fluence
		double fluence = fluxHandler->getFluence();

		// Print the result
		util::StringStream ss;
		ss << "\nTime: " << time << '\n';
		for (auto id = core::network::SpeciesId(numSpecies); id; ++id) {
			ss << network.getSpeciesName(id)
			   << " content = " << totalConcData[id()] << '\n';
		}
		ss << "Fluence = " << fluence << "\n\n";
		XOLOTL_LOG << ss.str();

		// Uncomment to write the retention and the fluence in a file
		std::ofstream outputFile;
		outputFile.open("retentionOut.txt", std::ios::app);
<<<<<<< HEAD
		outputFile << time << " " << solutionArray[surfacePos][dof] << " "
				   << totalConcData[0] << std::endl;
=======
		outputFile << time << ' ' << fluence << ' ';
		for (auto i = 0; i < numSpecies; ++i) {
			outputFile << totalConcData[i] << ' ';
		}
		if (solverHandler.getRightOffset() == 1) {
			for (auto i = 0; i < numSpecies; ++i) {
				outputFile << nBulk1D[i] << ' ';
			}
		}
		if (solverHandler.getLeftOffset() == 1) {
			for (auto i = 0; i < numSpecies; ++i) {
				outputFile << nSurf1D[i] << ' ';
			}
		}
		outputFile << nHeliumBurst1D << " " << nDeuteriumBurst1D << " "
				   << nTritiumBurst1D << std::endl;
>>>>>>> eb4b9dc7
		outputFile.close();
	}

	// Restore the solutionArray
	ierr = DMDAVecRestoreArrayDOFRead(da, solution, &solutionArray);
	CHKERRQ(ierr);

	PetscFunctionReturn(0);
}

#undef __FUNCT__
#define __FUNCT__ Actual__FUNCT__("xolotlSolver", "computeXenonRetention1D")
/**
 * This is a monitoring method that will compute the xenon retention
 */
PetscErrorCode
computeXenonRetention1D(TS ts, PetscInt, PetscReal time, Vec solution, void*)
{
	perf::ScopedTimer myTimer(xeRetentionTimer);

	// Initial declarations
	PetscErrorCode ierr;
	IdType xs, xm, Mx, ys, ym, My, zs, zm, Mz;

	PetscFunctionBeginUser;

	// Get the da from ts
	DM da;
	ierr = TSGetDM(ts, &da);
	CHKERRQ(ierr);

	// Get the solver handler and local coordinates
	auto& solverHandler = PetscSolver::getSolverHandler();
	solverHandler.getLocalCoordinates(xs, xm, Mx, ys, ym, My, zs, zm, Mz);

	// Get the physical grid
	auto grid = solverHandler.getXGrid();

	using NetworkType = core::network::NEReactionNetwork;
	using Spec = typename NetworkType::Species;
	using Composition = typename NetworkType::Composition;

	// Degrees of freedom is the total number of clusters in the network
	auto& network = dynamic_cast<NetworkType&>(solverHandler.getNetwork());
	const auto dof = network.getDOF();

	// Get the complete data array, including ghost cells
	Vec localSolution;
	ierr = DMGetLocalVector(da, &localSolution);
	CHKERRQ(ierr);
	ierr = DMGlobalToLocalBegin(da, solution, INSERT_VALUES, localSolution);
	CHKERRQ(ierr);
	ierr = DMGlobalToLocalEnd(da, solution, INSERT_VALUES, localSolution);
	CHKERRQ(ierr);
	// Get the array of concentration
	PetscReal** solutionArray;
	ierr = DMDAVecGetArrayDOFRead(da, localSolution, &solutionArray);
	CHKERRQ(ierr);

	// Store the concentration and other values over the grid
	double xeConcentration = 0.0, bubbleConcentration = 0.0, radii = 0.0,
		   partialBubbleConcentration = 0.0, partialRadii = 0.0,
		   partialSize = 0.0;

	// Declare the pointer for the concentrations at a specific grid point
	PetscReal* gridPointSolution;

	// Get the minimum size for the radius
	auto minSizes = solverHandler.getMinSizes();

	// Get Xe_1
	Composition xeComp = Composition::zero();
	xeComp[Spec::Xe] = 1;
	auto xeCluster = network.findCluster(xeComp, plsm::onHost);
	auto xeId = xeCluster.getId();

	// Loop on the grid
	for (auto xi = xs; xi < xs + xm; xi++) {
		// Get the pointer to the beginning of the solution data for this grid
		// point
		gridPointSolution = solutionArray[xi];

		using HostUnmanaged =
			Kokkos::View<double*, Kokkos::HostSpace, Kokkos::MemoryUnmanaged>;
		auto hConcs = HostUnmanaged(gridPointSolution, dof);
		auto dConcs = Kokkos::View<double*>("Concentrations", dof);
		deep_copy(dConcs, hConcs);

		// Initialize the volume fraction and hx
		double hx = grid[xi + 1] - grid[xi];

		// Get the concentrations
		xeConcentration +=
			network.getTotalAtomConcentration(dConcs, Spec::Xe, 1) * hx;
		bubbleConcentration +=
			network.getTotalConcentration(dConcs, Spec::Xe, 1) * hx;
		radii += network.getTotalRadiusConcentration(dConcs, Spec::Xe, 1) * hx;
		partialBubbleConcentration =
			network.getTotalConcentration(dConcs, Spec::Xe, minSizes[0]) * hx;
		partialRadii +=
			network.getTotalRadiusConcentration(dConcs, Spec::Xe, minSizes[0]) *
			hx;
		partialSize +=
			network.getTotalAtomConcentration(dConcs, Spec::Xe, minSizes[0]) *
			hx;

		// Set the volume fraction
		double volumeFrac =
			network.getTotalVolumeFraction(dConcs, Spec::Xe, minSizes[0]);
		solverHandler.setVolumeFraction(volumeFrac, xi - xs);
		// Set the monomer concentration
		solverHandler.setMonomerConc(
			gridPointSolution[xeCluster.getId()], xi - xs);
	}

	// Get the current process ID
	auto xolotlComm = util::getMPIComm();
	int procId;
	MPI_Comm_rank(xolotlComm, &procId);

	// Sum all the concentrations through MPI reduce
	std::array<double, 6> myConcData{xeConcentration, bubbleConcentration,
		radii, partialBubbleConcentration, partialRadii, partialSize};
	std::array<double, 6> totalConcData{0.0, 0.0, 0.0, 0.0, 0.0, 0.0};
	MPI_Reduce(myConcData.data(), totalConcData.data(), myConcData.size(),
		MPI_DOUBLE, MPI_SUM, 0, xolotlComm);

	// GB
	// Get the delta time from the previous timestep to this timestep
	double dt = time - solverHandler.getPreviousTime();
	// Sum and gather the previous flux
	double globalXeFlux = 0.0;
	// Get the vector from the solver handler
	auto gbVector = solverHandler.getGBVector();
	// Get the previous flux vector
	auto& localNE = solverHandler.getLocalNE();
	// Loop on the GB
	for (auto const& pair : gbVector) {
		// Middle
		auto xi = std::get<0>(pair);
		// Check we are on the right proc
		if (xi >= xs && xi < xs + xm) {
			double previousXeFlux = std::get<1>(localNE[xi - xs][0][0]);
			globalXeFlux += previousXeFlux * (grid[xi + 1] - grid[xi]);
			// Set the amount in the vector we keep
			solverHandler.setLocalXeRate(previousXeFlux * dt, xi - xs);
		}
	}
	double totalXeFlux = 0.0;
	MPI_Reduce(
		&globalXeFlux, &totalXeFlux, 1, MPI_DOUBLE, MPI_SUM, 0, xolotlComm);
	// Master process
	if (procId == 0) {
		// Get the previous value of Xe that went to the GB
		double nXenon = solverHandler.getNXeGB();
		// Compute the total number of Xe that went to the GB
		nXenon += totalXeFlux * dt;
		solverHandler.setNXeGB(nXenon);
	}

	// Get the number of species
	auto numSpecies = network.getSpeciesListSize();

	// Get the vector of diffusing clusters
	auto diffusionHandler = solverHandler.getDiffusionHandler();
	auto diffusingIds = diffusionHandler->getDiffusingIds();

	// Loop on the GB
	for (auto const& pair : gbVector) {
		// Local rate
		auto myRate = std::vector<double>(numSpecies, 0.0);
		// Define left and right with reference to the middle point
		// Middle
		auto xi = std::get<0>(pair);

		// Factor for finite difference
		double hxLeft = 0.0, hxRight = 0.0;
		if (xi >= 1 && xi < Mx) {
			hxLeft = (grid[xi + 1] - grid[xi - 1]) / 2.0;
			hxRight = (grid[xi + 2] - grid[xi]) / 2.0;
		}
		else if (xi < 1) {
			hxLeft = grid[xi + 1] - grid[xi];
			hxRight = (grid[xi + 2] - grid[xi]) / 2.0;
		}
		else {
			hxLeft = (grid[xi + 1] - grid[xi - 1]) / 2.0;
			hxRight = grid[xi + 1] - grid[xi];
		}
		double factor = 2.0 / (hxLeft + hxRight);
		// Check we are on the right proc
		if (xi >= xs && xi < xs + xm) {
			// Left
			xi = std::get<0>(pair) - 1;
			// Get the pointer to the beginning of the solution data for this
			// grid point
			gridPointSolution = solutionArray[xi];
			// Compute the flux coming from the left
			network.updateOutgoingDiffFluxes(gridPointSolution, factor / hxLeft,
				diffusingIds, myRate, xi + 1 - xs);

			// Right
			xi = std::get<0>(pair) + 1;
			gridPointSolution = solutionArray[xi];
			// Compute the flux coming from the right
			network.updateOutgoingDiffFluxes(gridPointSolution,
				factor / hxRight, diffusingIds, myRate, xi + 1 - xs);

			// Middle
			xi = std::get<0>(pair);
			solverHandler.setPreviousXeFlux(myRate[0], xi - xs);
		}
	}

	// Master process
	if (procId == 0) {
		// Get the number of xenon that went to the GB
		double nXenon = solverHandler.getNXeGB();

		// Print the result
		XOLOTL_LOG << "\nTime: " << time << '\n'
				   << "Xenon concentration = " << totalConcData[0] << '\n'
				   << "Xenon GB = " << nXenon << "\n\n";

		// Make sure the average partial radius makes sense
		double averagePartialRadius = 0.0, averagePartialSize = 0.0;
		if (totalConcData[3] > 1.e-16) {
			averagePartialRadius = totalConcData[4] / totalConcData[3];
			averagePartialSize = totalConcData[5] / totalConcData[3];
		}

		// Uncomment to write the content in a file
		std::ofstream outputFile;
		outputFile.open("retentionOut.txt", std::ios::app);
		outputFile << time << " " << totalConcData[0] << " "
				   << totalConcData[2] / totalConcData[1] << " "
				   << averagePartialRadius << " " << totalConcData[3] << " "
				   << averagePartialSize << std::endl;
		outputFile.close();
	}

	// Restore the solutionArray
	ierr = DMDAVecRestoreArrayDOFRead(da, localSolution, &solutionArray);
	CHKERRQ(ierr);
	ierr = DMRestoreLocalVector(da, &localSolution);
	CHKERRQ(ierr);

	PetscFunctionReturn(0);
}

#undef __FUNCT__
#define __FUNCT__ Actual__FUNCT__("xolotlSolver", "profileTemperature1D")
/**
 * This is a monitoring method that will store the temperature profile
 */
PetscErrorCode
profileTemperature1D(
	TS ts, PetscInt timestep, PetscReal time, Vec solution, void* ictx)
{
	// Initial declarations
	PetscErrorCode ierr;
	IdType xs, xm, Mx, ys, ym, My, zs, zm, Mz;

	PetscFunctionBeginUser;

	// Gets the process ID (important when it is running in parallel)
	auto xolotlComm = util::getMPIComm();
	int procId;
	MPI_Comm_rank(xolotlComm, &procId);

	// Get the solver handler and local coordinates
	auto& solverHandler = PetscSolver::getSolverHandler();
	solverHandler.getLocalCoordinates(xs, xm, Mx, ys, ym, My, zs, zm, Mz);

	// Get the network and dof
	auto& network = solverHandler.getNetwork();
	const auto dof = network.getDOF();

	// Get the position of the surface
	auto surfacePos = solverHandler.getSurfacePosition();

	// Get the da from ts
	DM da;
	ierr = TSGetDM(ts, &da);
	CHKERRQ(ierr);

	// Get the physical grid
	auto grid = solverHandler.getXGrid();

	// Get the complete data array, including ghost cells
	Vec localSolution;
	ierr = DMGetLocalVector(da, &localSolution);
	CHKERRQ(ierr);
	ierr = DMGlobalToLocalBegin(da, solution, INSERT_VALUES, localSolution);
	CHKERRQ(ierr);
	ierr = DMGlobalToLocalEnd(da, solution, INSERT_VALUES, localSolution);
	CHKERRQ(ierr);
	// Get the array of concentration
	PetscReal** solutionArray;
	ierr = DMDAVecGetArrayDOFRead(da, localSolution, &solutionArray);
	CHKERRQ(ierr);

	// Declare the pointer for the concentrations at a specific grid point
	PetscReal* gridPointSolution;

	// Create the output file
	std::ofstream outputFile;
	if (procId == 0) {
		outputFile.open("tempProf.txt", std::ios::app);
		outputFile << time;
	}

	// Create the local vector of temperature wrt temperatureGrid
	std::vector<double> localTemperature;
	// Loop on the local grid including ghosts
	for (auto i = xs; i < xs + xm + 2; i++) {
		// Get the pointer to the beginning of the solution data for this
		// grid point
		gridPointSolution = solutionArray[(PetscInt)i - 1];

		// Get the local temperature
		localTemperature.push_back(gridPointSolution[dof]);
	}

	// Interpolate
	auto updatedTemperature =
		solverHandler.interpolateTemperature(surfacePos, localTemperature);

	// Loop on the entire grid
	for (auto xi = surfacePos + solverHandler.getLeftOffset();
		 xi < Mx - solverHandler.getRightOffset(); xi++) {
		// Set x
		double x = (grid[xi] + grid[xi + 1]) / 2.0 - grid[1];

		double localTemp = 0.0;
		// Check if this process is in charge of xi
		if (xi >= xs && xi < xs + xm) {
			// Get the local temperature
			localTemp = updatedTemperature[xi - xs + 1];
		}

		// Get the value on procId = 0
		double temperature = 0.0;
		MPI_Reduce(
			&localTemp, &temperature, 1, MPI_DOUBLE, MPI_SUM, 0, xolotlComm);

		// The master process writes in the file
		if (procId == 0) {
			outputFile << " " << temperature;
		}
	}

	// Close the file
	if (procId == 0) {
		outputFile << std::endl;
		outputFile.close();
	}

	// Restore the solutionArray
	ierr = DMDAVecRestoreArrayDOFRead(da, localSolution, &solutionArray);
	CHKERRQ(ierr);

	PetscFunctionReturn(0);
}

#undef __FUNCT__
#define __FUNCT__ Actual__FUNCT__("xolotlSolver", "computeAlloy1D")
/**
 * This is a monitoring method that will compute average density and diameter
 * of defects
 */
PetscErrorCode
computeAlloy1D(
	TS ts, PetscInt timestep, PetscReal time, Vec solution, void* ictx)
{
	// Initial declarations
	PetscErrorCode ierr;
	IdType xs, xm, Mx, ys, ym, My, zs, zm, Mz;

	PetscFunctionBeginUser;

	// Get the MPI comm
	auto xolotlComm = util::getMPIComm();

	// Get the process ID
	int procId;
	MPI_Comm_rank(xolotlComm, &procId);

	// Get the solver handler and local coordinates
	auto& solverHandler = PetscSolver::getSolverHandler();
	solverHandler.getLocalCoordinates(xs, xm, Mx, ys, ym, My, zs, zm, Mz);

	// Get the physical grid and its length
	auto grid = solverHandler.getXGrid();
	auto xSize = grid.size();

	// Get the da from ts
	DM da;
	ierr = TSGetDM(ts, &da);
	CHKERRQ(ierr);

	// Get the array of concentration
	PetscReal** solutionArray;
	ierr = DMDAVecGetArrayDOFRead(da, solution, &solutionArray);
	CHKERRQ(ierr);

	using NetworkType = core::network::AlloyReactionNetwork;
	using Spec = typename NetworkType::Species;
	using Composition = typename NetworkType::Composition;

	// Degrees of freedom is the total number of clusters in the network
	auto& network = dynamic_cast<NetworkType&>(solverHandler.getNetwork());
	const auto dof = network.getDOF();
	auto numSpecies = network.getSpeciesListSize();
	auto myData = std::vector<double>(numSpecies * 4, 0.0);

	// Get the minimum size for the loop densities and diameters
	auto minSizes = solverHandler.getMinSizes();

	// Declare the pointer for the concentrations at a specific grid point
	PetscReal* gridPointSolution;

	// Get the position of the surface
	auto surfacePos = solverHandler.getSurfacePosition();

	// Loop on the grid
	for (auto xi = xs; xi < xs + xm; xi++) {
		// Boundary conditions
		if (xi < surfacePos + solverHandler.getLeftOffset() ||
			xi == Mx - solverHandler.getRightOffset())
			continue;

		// Get the pointer to the beginning of the solution data for this grid
		// point
		gridPointSolution = solutionArray[xi];

		using HostUnmanaged =
			Kokkos::View<double*, Kokkos::HostSpace, Kokkos::MemoryUnmanaged>;
		auto hConcs = HostUnmanaged(gridPointSolution, dof);
		auto dConcs = Kokkos::View<double*>("Concentrations", dof);
		deep_copy(dConcs, hConcs);

		// Loop on the species
		for (auto id = core::network::SpeciesId(numSpecies); id; ++id) {
			myData[4 * id()] += network.getTotalConcentration(dConcs, id, 1);
			myData[(4 * id()) + 1] +=
				2.0 * network.getTotalRadiusConcentration(dConcs, id, 1);
			myData[(4 * id()) + 2] +=
				network.getTotalConcentration(dConcs, id, minSizes[id()]);
			myData[(4 * id()) + 3] += 2.0 *
				network.getTotalRadiusConcentration(dConcs, id, minSizes[id()]);
		}
	}

	// Sum all the concentrations through MPI reduce
	auto globalData = std::vector<double>(myData.size(), 0.0);
	MPI_Reduce(myData.data(), globalData.data(), myData.size(), MPI_DOUBLE,
		MPI_SUM, 0, xolotlComm);

	// Average the data
	if (procId == 0) {
		for (auto i = 0; i < numSpecies; ++i) {
			globalData[(4 * i) + 1] /= globalData[4 * i];
			globalData[(4 * i) + 3] /= globalData[(4 * i) + 2];
			globalData[4 * i] /= (grid[Mx] - grid[surfacePos + 1]);
			globalData[(4 * i) + 2] /= (grid[Mx] - grid[surfacePos + 1]);
		}

		// Set the output precision
		const int outputPrecision = 5;

		// Open the output file
		std::fstream outputFile;
		outputFile.open("Alloy.dat", std::fstream::out | std::fstream::app);
		outputFile << std::setprecision(outputPrecision);

		// Output the data
		outputFile << timestep << " " << time << " ";
		for (auto i = 0; i < numSpecies; ++i) {
			outputFile << globalData[i * 4] << " " << globalData[(i * 4) + 1]
					   << " " << globalData[(i * 4) + 2] << " "
					   << globalData[(i * 4) + 3] << " ";
		}
		outputFile << std::endl;

		// Close the output file
		outputFile.close();
	}

	// Restore the PETSC solution array
	ierr = DMDAVecRestoreArrayDOFRead(da, solution, &solutionArray);
	CHKERRQ(ierr);

	PetscFunctionReturn(0);
}

#undef __FUNCT__
#define __FUNCT__ Actual__FUNCT__("xolotlSolver", "monitorScatter1D")
/**
 * This is a monitoring method that will save 1D plots of the xenon
 * concentration distribution at the middle of the grid.
 */
PetscErrorCode
monitorScatter1D(TS ts, PetscInt timestep, PetscReal time, Vec solution, void*)
{
	perf::ScopedTimer myTimer(scatterTimer);

	// Initial declarations
	PetscErrorCode ierr;
	double **solutionArray, *gridPointSolution;
	IdType xs, xm, Mx, ys, ym, My, zs, zm, Mz;

	PetscFunctionBeginUser;

	// Don't do anything if it is not on the stride
	if (timestep % 200 != 0)
		PetscFunctionReturn(0);

	// Gets the process ID (important when it is running in parallel)
	auto xolotlComm = util::getMPIComm();
	int procId;
	MPI_Comm_rank(xolotlComm, &procId);

	// Get the da from ts
	DM da;
	ierr = TSGetDM(ts, &da);
	CHKERRQ(ierr);

	// Get the solutionArray
	ierr = DMDAVecGetArrayDOFRead(da, solution, &solutionArray);
	CHKERRQ(ierr);

	// Get the solver handler and local coordinates
	auto& solverHandler = PetscSolver::getSolverHandler();
	solverHandler.getLocalCoordinates(xs, xm, Mx, ys, ym, My, zs, zm, Mz);

	// Get the network and its size
	using NetworkType = core::network::NEReactionNetwork;
	using Spec = typename NetworkType::Species;
	using Region = typename NetworkType::Region;
	auto& network = dynamic_cast<NetworkType&>(solverHandler.getNetwork());
	auto networkSize = network.getNumClusters();

	// Get the index of the middle of the grid
	auto ix = Mx / 2;

	// If the middle is on this process
	if (ix >= xs && ix < xs + xm) {
		// Create a DataPoint vector to store the data to give to the data
		// provider for the visualization
		auto myPoints =
			std::make_shared<std::vector<viz::dataprovider::DataPoint>>();

		// Get the pointer to the beginning of the solution data for this grid
		// point
		gridPointSolution = solutionArray[ix];

		for (auto i = 0; i < networkSize; i++) {
			// Create a Point with the concentration[i] as the value
			// and add it to myPoints
			auto cluster = network.getCluster(i);
			const Region& clReg = cluster.getRegion();
			for (auto j : makeIntervalRange(clReg[Spec::Xe])) {
				viz::dataprovider::DataPoint aPoint;
				aPoint.value = gridPointSolution[i];
				aPoint.t = time;
				aPoint.x = (double)j;
				myPoints->push_back(aPoint);
			}
		}

		// Get the data provider and give it the points
		scatterPlot1D->getDataProvider()->setDataPoints(myPoints);

		// Change the title of the plot and the name of the data
		std::stringstream title;
		title << "Size Distribution";
		scatterPlot1D->getDataProvider()->setDataName(title.str());
		scatterPlot1D->plotLabelProvider->titleLabel = title.str();
		// Give the time to the label provider
		std::stringstream timeLabel;
		timeLabel << "time: " << std::setprecision(4) << time << "s";
		scatterPlot1D->plotLabelProvider->timeLabel = timeLabel.str();
		// Get the current time step
		PetscReal currentTimeStep;
		ierr = TSGetTimeStep(ts, &currentTimeStep);
		CHKERRQ(ierr);
		// Give the timestep to the label provider
		std::stringstream timeStepLabel;
		timeStepLabel << "dt: " << std::setprecision(4) << currentTimeStep
					  << "s";
		scatterPlot1D->plotLabelProvider->timeStepLabel = timeStepLabel.str();

		// Render and save in file
		std::stringstream fileName;
		fileName << "Scatter_TS" << timestep << ".png";
		scatterPlot1D->write(fileName.str());
	}

	// Restore the solutionArray
	ierr = DMDAVecRestoreArrayDOFRead(da, solution, &solutionArray);
	CHKERRQ(ierr);

	PetscFunctionReturn(0);
}

#undef __FUNCT__
#define __FUNCT__ Actual__FUNCT__("xolotlSolver", "monitorSeries1D")
/**
 * This is a monitoring method that will save 1D plots of many concentrations
 */
PetscErrorCode
monitorSeries1D(TS ts, PetscInt timestep, PetscReal time, Vec solution, void*)
{
	perf::ScopedTimer myTimer(seriesTimer);

	// Initial declarations
	PetscErrorCode ierr;
	const double **solutionArray, *gridPointSolution;
	IdType xs, xm, Mx, ys, ym, My, zs, zm, Mz;
	double x = 0.0;

	PetscFunctionBeginUser;

	// Don't do anything if it is not on the stride
	if (timestep % 10 != 0)
		PetscFunctionReturn(0);

	// Get the number of processes
	auto xolotlComm = util::getMPIComm();
	int worldSize;
	MPI_Comm_size(xolotlComm, &worldSize);
	// Gets the process ID (important when it is running in parallel)
	int procId;
	MPI_Comm_rank(xolotlComm, &procId);

	// Get the da from ts
	DM da;
	ierr = TSGetDM(ts, &da);
	CHKERRQ(ierr);

	// Get the solutionArray
	ierr = DMDAVecGetArrayDOFRead(da, solution, &solutionArray);
	CHKERRQ(ierr);

	// Get the solver handler and local coordinates
	auto& solverHandler = PetscSolver::getSolverHandler();
	solverHandler.getLocalCoordinates(xs, xm, Mx, ys, ym, My, zs, zm, Mz);

	// Get the network and its size
	auto& network = solverHandler.getNetwork();
	const auto networkSize = network.getNumClusters();

	// Get the physical grid
	auto grid = solverHandler.getXGrid();

	// To plot a maximum of 18 clusters of the whole benchmark
	const auto loopSize = std::min(18, (int)networkSize);

	if (procId == 0) {
		// Create a DataPoint vector to store the data to give to the data
		// provider for the visualization
		std::vector<std::vector<viz::dataprovider::DataPoint>> myPoints(
			loopSize);

		// Loop on the grid
		for (auto xi = xs; xi < xs + xm; xi++) {
			// Get the pointer to the beginning of the solution data for this
			// grid point
			gridPointSolution = solutionArray[xi];

			for (auto i = 0; i < loopSize; i++) {
				// Create a DataPoint with the concentration[i] as the value
				// and add it to myPoints
				viz::dataprovider::DataPoint aPoint;
				aPoint.value = gridPointSolution[i];
				aPoint.t = time;
				aPoint.x = (grid[xi] + grid[xi + 1]) / 2.0 - grid[1];
				myPoints[i].push_back(aPoint);
			}
		}

		// Loop on the other processes
		for (auto i = 1; i < worldSize; i++) {
			// Get the size of the local grid of that process
			int localSize = 0;
			MPI_Recv(
				&localSize, 1, MPI_INT, i, 20, xolotlComm, MPI_STATUS_IGNORE);

			// Loop on their grid
			for (auto k = 0; k < localSize; k++) {
				// Get the position
				MPI_Recv(
					&x, 1, MPI_DOUBLE, i, 21, xolotlComm, MPI_STATUS_IGNORE);

				for (auto j = 0; j < loopSize; j++) {
					// and the concentrations
					double conc = 0.0;
					MPI_Recv(&conc, 1, MPI_DOUBLE, i, 22, xolotlComm,
						MPI_STATUS_IGNORE);

					// Create a Point with the concentration[i] as the value
					// and add it to myPoints
					viz::dataprovider::DataPoint aPoint;
					aPoint.value = conc;
					aPoint.t = time;
					aPoint.x = x;
					myPoints[j].push_back(aPoint);
				}
			}
		}

		for (auto i = 0; i < loopSize; i++) {
			// Get the data provider and give it the points
			auto thePoints =
				std::make_shared<std::vector<viz::dataprovider::DataPoint>>(
					myPoints[i]);
			seriesPlot1D->getDataProvider(i)->setDataPoints(thePoints);
			// TODO: get the name or comp of the cluster
			seriesPlot1D->getDataProvider(i)->setDataName(std::to_string(i));
		}

		// Change the title of the plot
		std::stringstream title;
		title << "Concentrations";
		seriesPlot1D->plotLabelProvider->titleLabel = title.str();
		// Give the time to the label provider
		std::stringstream timeLabel;
		timeLabel << "time: " << std::setprecision(4) << time << "s";
		seriesPlot1D->plotLabelProvider->timeLabel = timeLabel.str();
		// Get the current time step
		PetscReal currentTimeStep;
		ierr = TSGetTimeStep(ts, &currentTimeStep);
		CHKERRQ(ierr);
		// Give the timestep to the label provider
		std::stringstream timeStepLabel;
		timeStepLabel << "dt: " << std::setprecision(4) << currentTimeStep
					  << "s";
		seriesPlot1D->plotLabelProvider->timeStepLabel = timeStepLabel.str();

		// Render and save in file
		std::stringstream fileName;
		fileName << "log_series_TS" << timestep << ".ppm";
		seriesPlot1D->write(fileName.str());
	}

	else {
		// Send the value of the local grid size to the master process
		MPI_Send(&xm, 1, MPI_DOUBLE, 0, 20, xolotlComm);

		// Loop on the grid
		for (auto xi = xs; xi < xs + xm; xi++) {
			// Dump x
			x = (grid[xi] + grid[xi + 1]) / 2.0 - grid[1];

			// Get the pointer to the beginning of the solution data for this
			// grid point
			gridPointSolution = solutionArray[xi];

			// Send the value of the local position to the master process
			MPI_Send(&x, 1, MPI_DOUBLE, 0, 21, xolotlComm);

			for (auto i = 0; i < loopSize; i++) {
				// Send the value of the concentrations to the master process
				MPI_Send(
					&gridPointSolution[i], 1, MPI_DOUBLE, 0, 22, xolotlComm);
			}
		}
	}

	// Restore the solutionArray
	ierr = DMDAVecRestoreArrayDOFRead(da, solution, &solutionArray);
	CHKERRQ(ierr);

	PetscFunctionReturn(0);
}

#undef __FUNCT__
#define __FUNCT__ Actual__FUNCT__("xolotlSolver", "eventFunction1D")
/**
 * This is a method that checks if the surface should move or bursting happen
 */
PetscErrorCode
eventFunction1D(TS ts, PetscReal time, Vec solution, PetscScalar* fvalue, void*)
{
	perf::ScopedTimer myTimer(eventFuncTimer);

	// Initial declaration
	PetscErrorCode ierr;
	double **solutionArray, *gridPointSolution;
	IdType xs, xm, Mx, ys, ym, My, zs, zm, Mz;
	depthPositions1D.clear();
	fvalue[0] = 1.0, fvalue[1] = 1.0, fvalue[2] = 1.0;

	PetscFunctionBeginUser;

	PetscInt TSNumber = -1;
	ierr = TSGetStepNumber(ts, &TSNumber);

	// Skip if it is the same TS as before
	if (TSNumber == previousTSNumber1D)
		PetscFunctionReturn(0);

	// Set the previous TS number
	previousTSNumber1D = TSNumber;

	// Gets the process ID
	auto xolotlComm = util::getMPIComm();
	int procId;
	MPI_Comm_rank(xolotlComm, &procId);

	// Get the da from ts
	DM da;
	ierr = TSGetDM(ts, &da);
	CHKERRQ(ierr);

	// Get the solutionArray
	ierr = DMDAVecGetArrayDOFRead(da, solution, &solutionArray);
	CHKERRQ(ierr);

	// Get the solver handler and local coordinates
	auto& solverHandler = PetscSolver::getSolverHandler();
	solverHandler.getLocalCoordinates(xs, xm, Mx, ys, ym, My, zs, zm, Mz);

	// Get the position of the surface
	auto surfacePos = solverHandler.getSurfacePosition();
	auto xi = surfacePos + solverHandler.getLeftOffset();

	// Get the network
	using NetworkType = core::network::IPSIReactionNetwork;
	auto& network = dynamic_cast<NetworkType&>(solverHandler.getNetwork());
	// Get the number of species
	auto numSpecies = network.getSpeciesListSize();
	auto specIdI = network.getInterstitialSpeciesId();

	// Get the physical grid
	auto grid = solverHandler.getXGrid();

	// Get the flux handler to know the flux amplitude.
	auto fluxHandler = solverHandler.getFluxHandler();
	double heliumFluxAmplitude = fluxHandler->getFluxAmplitude();

	// Get the delta time from the previous timestep to this timestep
	double dt = time - solverHandler.getPreviousTime();

	// Work of the moving surface first
	if (solverHandler.moveSurface()) {
		// Write the initial surface position
		if (procId == 0 && util::equal(time, 0.0)) {
			std::ofstream outputFile;
			outputFile.open("surface.txt", std::ios::app);
			outputFile << time << " " << grid[surfacePos + 1] - grid[1]
					   << std::endl;
			outputFile.close();
		}

		// Value to know on which processor is the location of the surface,
		// for MPI usage
		int surfaceProc = 0;

		// if xi is on this process
		if (xi >= xs && xi < xs + xm) {
			// Get the concentrations at xi = surfacePos + 1
			gridPointSolution = solutionArray[xi];

			if (TSNumber > 0) {
				// Compute the total density of intersitials that escaped from
				// the surface since last timestep using the stored flux
				nSurf1D[specIdI()] += previousSurfFlux1D[specIdI()] * dt;

				// Remove the sputtering yield since last timestep
				nSurf1D[specIdI()] -=
					sputteringYield1D * heliumFluxAmplitude * dt;
			}

			// Initialize the value for the flux
			auto myFlux = std::vector<double>(numSpecies, 0.0);

			// Factor for finite difference
			double hxLeft = 0.0, hxRight = 0.0;
			if (xi >= 1 && xi < Mx) {
				hxLeft = (grid[xi + 1] - grid[xi - 1]) / 2.0;
				hxRight = (grid[xi + 2] - grid[xi]) / 2.0;
			}
			else if (xi < 1) {
				hxLeft = grid[xi + 1] - grid[xi];
				hxRight = (grid[xi + 2] - grid[xi]) / 2.0;
			}
			else {
				hxLeft = (grid[xi + 1] - grid[xi - 1]) / 2.0;
				hxRight = grid[xi + 1] - grid[xi];
			}
			double factor = 2.0 / (hxLeft + hxRight);

			network.updateOutgoingDiffFluxes(
				gridPointSolution, factor, iClusterIds1D, myFlux, xi - xs);

			// Update the previous flux
			previousSurfFlux1D[specIdI()] = myFlux[specIdI()];

			// Set the surface processor
			surfaceProc = procId;
		}

		// Get which processor will send the information
		int surfaceId = 0;
		MPI_Allreduce(
			&surfaceProc, &surfaceId, 1, MPI_INT, MPI_SUM, xolotlComm);

		// Send the information to the other processes
		MPI_Bcast(&nSurf1D[specIdI()], 1, MPI_DOUBLE, surfaceId, xolotlComm);
		MPI_Bcast(&previousSurfFlux1D[specIdI()], 1, MPI_DOUBLE, surfaceId,
			xolotlComm);

		// Now that all the processes have the same value of nInterstitials,
		// compare it to the threshold to now if we should move the surface

		// Get the initial vacancy concentration
		double initialVConc = solverHandler.getInitialVConc();

		// The density of tungsten is 62.8 atoms/nm3, thus the threshold is
		double threshold = (62.8 - initialVConc) * (grid[xi] - grid[xi - 1]);
		if (nSurf1D[specIdI()] > threshold) {
			// The surface is moving
			fvalue[0] = 0;
		}

		// Moving the surface back
		else if (nSurf1D[specIdI()] < -threshold / 10.0) {
			// The surface is moving
			fvalue[1] = 0;
		}
	}

	// Now work on the bubble bursting
	if (solverHandler.burstBubbles()) {
		using NetworkType = core::network::IPSIReactionNetwork;
		auto psiNetwork = dynamic_cast<NetworkType*>(&network);
		auto dof = network.getDOF();
		auto specIdHe = psiNetwork->getHeliumSpeciesId();

		// Compute the prefactor for the probability (arbitrary)
		double prefactor =
			heliumFluxAmplitude * dt * solverHandler.getBurstingFactor();

		// The depth parameter to know where the bursting should happen
		double depthParam = solverHandler.getTauBursting(); // nm
		// The number of He per V in a bubble
		double heVRatio = solverHandler.getHeVRatio();

		// For now we are not bursting
		bool burst = false;

		// Loop on the full grid of interest
		for (xi = surfacePos + solverHandler.getLeftOffset();
			 xi < Mx - solverHandler.getRightOffset(); xi++) {
			// If this is the locally owned part of the grid
			if (xi >= xs && xi < xs + xm) {
				// Get the distance from the surface
				double distance =
					(grid[xi] + grid[xi + 1]) / 2.0 - grid[surfacePos + 1];

				// Get the pointer to the beginning of the solution data for
				// this grid point
				gridPointSolution = solutionArray[xi];

				using HostUnmanaged = Kokkos::View<double*, Kokkos::HostSpace,
					Kokkos::MemoryUnmanaged>;
				auto hConcs = HostUnmanaged(gridPointSolution, dof);
				auto dConcs = Kokkos::View<double*>("Concentrations", dof);
				deep_copy(dConcs, hConcs);

				// Compute the helium density at this grid point
				double heDensity =
					psiNetwork->getTotalAtomConcentration(dConcs, specIdHe, 1);

				// Compute the radius of the bubble from the number of helium
				double nV = heDensity * (grid[xi + 1] - grid[xi]) / heVRatio;
				double latticeParam = network.getLatticeParameter();
				double tlcCubed = latticeParam * latticeParam * latticeParam;
				double radius = (sqrt(3.0) / 4) * latticeParam +
					cbrt((3.0 * tlcCubed * nV) / (8.0 * core::pi)) -
					cbrt((3.0 * tlcCubed) / (8.0 * core::pi));

				// Add randomness
				double prob = prefactor *
					(1.0 - (distance - radius) / distance) *
					std::min(1.0,
						exp(-(distance - depthParam) / (depthParam * 2.0)));
				double test = solverHandler.getRNG().GetRandomDouble();

				// If the bubble is too big or the probability is high enough
				if (prob > test || radius > distance) {
					burst = true;
					depthPositions1D.push_back(xi);
				}
			}
		}

		// If at least one grid point is bursting
		int localFlag = 1;
		if (burst) {
			// The event is happening
			localFlag = 0;
		}
		// All the processes should call post event
		int flag = -1;
		MPI_Allreduce(&localFlag, &flag, 1, MPI_INT, MPI_MIN, xolotlComm);
		fvalue[2] = flag;
	}

	// Restore the solutionArray
	ierr = DMDAVecRestoreArrayDOFRead(da, solution, &solutionArray);
	CHKERRQ(ierr);

	PetscFunctionReturn(0);
}

#undef __FUNCT__
#define __FUNCT__ Actual__FUNCT__("xolotlSolver", "postEventFunction1D")
/**
 * This is a method that moves the surface or burst bubbles
 */
PetscErrorCode
postEventFunction1D(TS ts, PetscInt nevents, PetscInt eventList[],
	PetscReal time, Vec solution, PetscBool, void*)
{
	perf::ScopedTimer myTimer(postEventFuncTimer);

	// Initial declaration
	PetscErrorCode ierr;
	double **solutionArray, *gridPointSolution;
	IdType xs, xm, Mx, ys, ym, My, zs, zm, Mz;

	PetscFunctionBeginUser;

	// Check if the surface has moved or a bubble burst
	if (nevents == 0) {
		PetscFunctionReturn(0);
	}

	// Check if both events happened
	if (nevents == 3)
		throw std::runtime_error(
			"\nxolotlSolver::Monitor1D: This is not supposed to "
			"happen, the surface cannot "
			"move in both directions at the same time!!");

	// Gets the process ID
	auto xolotlComm = util::getMPIComm();
	int procId;
	MPI_Comm_rank(xolotlComm, &procId);

	// Get the da from ts
	DM da;
	ierr = TSGetDM(ts, &da);
	CHKERRQ(ierr);

	// Get the solutionArray
	ierr = DMDAVecGetArrayDOF(da, solution, &solutionArray);
	CHKERRQ(ierr);

	// Get the solver handler and local coordinates
	auto& solverHandler = PetscSolver::getSolverHandler();
	solverHandler.getLocalCoordinates(xs, xm, Mx, ys, ym, My, zs, zm, Mz);

	// Get the position of the surface
	auto surfacePos = solverHandler.getSurfacePosition();

	// Get the network
	auto& network = solverHandler.getNetwork();
	auto dof = network.getDOF();

	// Get the physical grid
	auto grid = solverHandler.getXGrid();

	// Get the flux handler to know the flux amplitude.
	auto fluxHandler = solverHandler.getFluxHandler();
	double heliumFluxAmplitude = fluxHandler->getFluxAmplitude();

	// Get the delta time from the previous timestep to this timestep
	double previousTime = solverHandler.getPreviousTime();
	double dt = time - previousTime;

	// Take care of bursting
	using NetworkType = core::network::IPSIReactionNetwork;
	auto psiNetwork = dynamic_cast<NetworkType*>(&network);
	auto nBurst = std::vector<double>(3, 0.0);

	// Loop on each bursting depth
	for (auto i = 0; i < depthPositions1D.size(); i++) {
		// Get the pointer to the beginning of the solution data for this grid
		// point
		gridPointSolution = solutionArray[depthPositions1D[i]];

		// Get the distance from the surface
		auto xi = depthPositions1D[i];
		double distance =
			(grid[xi] + grid[xi + 1]) / 2.0 - grid[surfacePos + 1];
		double hxLeft = 0.0;
		if (xi < 1) {
			hxLeft = grid[xi + 1] - grid[xi];
		}
		else {
			hxLeft = (grid[xi + 1] - grid[xi - 1]) / 2.0;
		}

		// Write the bursting information
		std::ofstream outputFile;
		outputFile.open("bursting.txt", std::ios::app);
		outputFile << time << " " << distance << std::endl;
		outputFile.close();

		// Pinhole case
		psiNetwork->updateBurstingConcs(gridPointSolution, hxLeft, nBurst);
	}

	// Add up the local quantities
	auto globalBurst = std::vector<double>(3, 0.0);
	MPI_Allreduce(
		nBurst.data(), globalBurst.data(), 3, MPI_DOUBLE, MPI_SUM, xolotlComm);
	nHeliumBurst1D += globalBurst[0];
	nDeuteriumBurst1D += globalBurst[1];
	nTritiumBurst1D += globalBurst[2];

	// Now takes care of moving surface
	bool moving = false;
	bool movingUp = false;
	for (auto i = 0; i < nevents; i++) {
		if (eventList[i] < 2)
			moving = true;
		if (eventList[i] == 0)
			movingUp = true;
	}

	// Skip if nothing is moving
	if (!moving) {
		// Restore the solutionArray
		ierr = DMDAVecRestoreArrayDOF(da, solution, &solutionArray);
		CHKERRQ(ierr);

		PetscFunctionReturn(0);
	}

	// Set the surface position
	auto xi = surfacePos + solverHandler.getLeftOffset();

	// Get the initial vacancy concentration
	double initialVConc = solverHandler.getInitialVConc();

	auto specIdI = psiNetwork->getInterstitialSpeciesId();

	// The density of tungsten is 62.8 atoms/nm3, thus the threshold is
	double threshold = (62.8 - initialVConc) * (grid[xi] - grid[xi - 1]);

	if (movingUp) {
		int nGridPoints = 0;
		// Move the surface up until it is smaller than the next threshold
		while (nSurf1D[specIdI()] > threshold &&
			surfacePos + solverHandler.getLeftOffset() - 2 >= 0) {
			// Move the surface higher
			surfacePos--;
			xi = surfacePos + solverHandler.getLeftOffset();
			nGridPoints++;
			// Update the number of interstitials
			nSurf1D[specIdI()] -= threshold;
			// Update the thresold
			threshold = (62.8 - initialVConc) * (grid[xi] - grid[xi - 1]);
		}

		// Throw an exception if the position is negative
		if (surfacePos + solverHandler.getLeftOffset() < 2) {
			PetscBool flagCheck;
			ierr =
				PetscOptionsHasName(NULL, NULL, "-check_collapse", &flagCheck);
			CHKERRQ(ierr);
			if (flagCheck) {
				// Write the convergence reason
				std::ofstream outputFile;
				outputFile.open("solverStatus.txt");
				outputFile << "overgrid" << std::endl;
				outputFile.close();
			}
			throw std::runtime_error(
				"\nxolotlSolver::Monitor1D: The surface is "
				"trying to go outside of the grid!!");
		}

		// Printing information about the extension of the material
		if (procId == 0) {
			XOLOTL_LOG << "Adding " << nGridPoints
					   << " points to the grid at time: " << time << " s.";
		}

		// Set it in the solver
		solverHandler.setSurfacePosition(surfacePos);

		// Initialize the vacancy concentration and the temperature on the new
		// grid points Get the single vacancy ID
		auto singleVacancyCluster = network.getSingleVacancy();
		auto vacancyIndex = core::network::IReactionNetwork::invalidIndex();
		if (singleVacancyCluster.getId() !=
			core::network::IReactionNetwork::invalidIndex())
			vacancyIndex = singleVacancyCluster.getId();
		// Get the surface temperature
		double temp = 0.0;
		if (xi >= xs && xi < xs + xm) {
			temp = solutionArray[xi][dof];
		}
		double surfTemp = 0.0;
		MPI_Allreduce(&temp, &surfTemp, 1, MPI_DOUBLE, MPI_SUM, xolotlComm);

		// Loop on the new grid points
		while (nGridPoints >= 0) {
			// Position of the newly created grid point
			xi = surfacePos + nGridPoints;

			// If xi is on this process
			if (xi >= xs && xi < xs + xm) {
				// Get the concentrations
				gridPointSolution = solutionArray[xi];

				// Set the new surface temperature
				gridPointSolution[dof] = surfTemp;

				if (vacancyIndex !=
						core::network::IReactionNetwork::invalidIndex() &&
					nGridPoints > 0) {
					// Initialize the vacancy concentration
					gridPointSolution[vacancyIndex] = initialVConc;
				}
			}

			// Decrease the number of grid points
			--nGridPoints;
		}
	}

	// Moving the surface back
	else {
		// Move it back as long as the number of interstitials in negative
		while (nSurf1D[specIdI()] < 0.0) {
			// Compute the threshold to a deeper grid point
			threshold = (62.8 - initialVConc) * (grid[xi + 1] - grid[xi]);
			// Set all the concentrations to 0.0 at xi = surfacePos + 1
			// if xi is on this process
			if (xi >= xs && xi < xs + xm) {
				// Get the concentrations at xi = surfacePos + 1
				gridPointSolution = solutionArray[xi];
				// Loop on DOF
				for (auto i = 0; i < dof; i++) {
					gridPointSolution[i] = 0.0;
				}
			}

			// Move the surface deeper
			surfacePos++;
			xi = surfacePos + solverHandler.getLeftOffset();
			// Update the number of interstitials
			nSurf1D[specIdI()] += threshold;
		}

		// Printing information about the extension of the material
		if (procId == 0) {
			XOLOTL_LOG << "Removing grid points to the grid at time: " << time
					   << " s.";
		}

		// Set it in the solver
		solverHandler.setSurfacePosition(surfacePos);
	}

	// Set the new surface location in the surface advection handler
	auto advecHandler = solverHandler.getAdvectionHandler();
	advecHandler->setLocation(grid[surfacePos + 1] - grid[1]);

	// Set the new surface in the temperature handler
	auto tempHandler = solverHandler.getTemperatureHandler();
	tempHandler->updateSurfacePosition(surfacePos);

	// Get the flux handler to reinitialize it
	fluxHandler->initializeFluxHandler(
		solverHandler.getNetwork(), surfacePos, grid);

	// Write the updated surface position
	if (procId == 0) {
		std::ofstream outputFile;
		outputFile.open("surface.txt", std::ios::app);
		outputFile << time << " " << grid[surfacePos + 1] - grid[1]
				   << std::endl;
		outputFile.close();
	}

	// Restore the solutionArray
	ierr = DMDAVecRestoreArrayDOF(da, solution, &solutionArray);
	CHKERRQ(ierr);

	PetscFunctionReturn(0);
}

/**
 * This operation sets up different monitors
 * depending on the options.
 *
 * @param ts The time stepper
 * @return A standard PETSc error code
 */
PetscErrorCode
setupPetsc1DMonitor(TS ts)
{
	PetscErrorCode ierr;

	auto handlerRegistry = perf::PerfHandlerRegistry::get();

	// Initialize the timers, including the one for this function.
	initTimer = handlerRegistry->getTimer("monitor1D:init");
	perf::ScopedTimer myTimer(initTimer);
	checkNegativeTimer = handlerRegistry->getTimer("monitor1D:checkNeg");
	tridynTimer = handlerRegistry->getTimer("monitor1D:tridyn");
	startStopTimer = handlerRegistry->getTimer("monitor1D:startStop");
	heRetentionTimer = handlerRegistry->getTimer("monitor1D:heRet");
	xeRetentionTimer = handlerRegistry->getTimer("monitor1D:xeRet");
	scatterTimer = handlerRegistry->getTimer("monitor1D:scatter");
	seriesTimer = handlerRegistry->getTimer("monitor1D:series");
	eventFuncTimer = handlerRegistry->getTimer("monitor1D:event");
	postEventFuncTimer = handlerRegistry->getTimer("monitor1D:postEvent");

	// Get the process ID
	auto xolotlComm = util::getMPIComm();
	int procId;
	MPI_Comm_rank(xolotlComm, &procId);

	// Get xolotlViz handler registry
	auto vizHandlerRegistry = viz::VizHandlerRegistry::get();

	// Flags to launch the monitors or not
	PetscBool flagNeg, flagCollapse, flag2DPlot, flag1DPlot, flagSeries,
		flagPerf, flagHeRetention, flagStatus, flagXeRetention, flagTRIDYN,
		flagAlloy, flagTemp, flagLargest;

	// Check the option -check_negative
	ierr = PetscOptionsHasName(NULL, NULL, "-check_negative", &flagNeg);
	checkPetscError(ierr,
		"setupPetsc1DMonitor: PetscOptionsHasName (-check_negative) failed.");

	// Check the option -check_collapse
	ierr = PetscOptionsHasName(NULL, NULL, "-check_collapse", &flagCollapse);
	checkPetscError(ierr,
		"setupPetsc1DMonitor: PetscOptionsHasName (-check_collapse) failed.");

	// Check the option -plot_perf
	ierr = PetscOptionsHasName(NULL, NULL, "-plot_perf", &flagPerf);
	checkPetscError(
		ierr, "setupPetsc1DMonitor: PetscOptionsHasName (-plot_perf) failed.");

	// Check the option -plot_series
	ierr = PetscOptionsHasName(NULL, NULL, "-plot_series", &flagSeries);
	checkPetscError(ierr,
		"setupPetsc1DMonitor: PetscOptionsHasName (-plot_series) failed.");

	// Check the option -plot_1d
	ierr = PetscOptionsHasName(NULL, NULL, "-plot_1d", &flag1DPlot);
	checkPetscError(
		ierr, "setupPetsc1DMonitor: PetscOptionsHasName (-plot_1d) failed.");

	// Check the option -helium_retention
	ierr =
		PetscOptionsHasName(NULL, NULL, "-helium_retention", &flagHeRetention);
	checkPetscError(ierr,
		"setupPetsc1DMonitor: PetscOptionsHasName (-helium_retention) failed.");

	// Check the option -xenon_retention
	ierr =
		PetscOptionsHasName(NULL, NULL, "-xenon_retention", &flagXeRetention);
	checkPetscError(ierr,
		"setupPetsc1DMonitor: PetscOptionsHasName (-xenon_retention) failed.");

	// Check the option -start_stop
	ierr = PetscOptionsHasName(NULL, NULL, "-start_stop", &flagStatus);
	checkPetscError(
		ierr, "setupPetsc1DMonitor: PetscOptionsHasName (-start_stop) failed.");

	// Check the option -tridyn
	ierr = PetscOptionsHasName(NULL, NULL, "-tridyn", &flagTRIDYN);
	checkPetscError(
		ierr, "setupPetsc1DMonitor: PetscOptionsHasName (-tridyn) failed.");

	// Check the option -alloy
	ierr = PetscOptionsHasName(NULL, NULL, "-alloy", &flagAlloy);
	checkPetscError(
		ierr, "setupPetsc1DMonitor: PetscOptionsHasName (-alloy) failed.");

	// Check the option -temp_profile
	ierr = PetscOptionsHasName(NULL, NULL, "-temp_profile", &flagTemp);
	checkPetscError(ierr,
		"setupPetsc1DMonitor: PetscOptionsHasName (-temp_profile) failed.");

	// Check the option -largest_conc
	ierr = PetscOptionsHasName(NULL, NULL, "-largest_conc", &flagLargest);
	checkPetscError(ierr,
		"setupPetsc1DMonitor: PetscOptionsHasName (-largest_conc) failed.");

	// Get the solver handler
	auto& solverHandler = PetscSolver::getSolverHandler();

	// Get the network and its size
	auto& network = solverHandler.getNetwork();
	const auto networkSize = network.getNumClusters();
	// Get the number of species
	auto numSpecies = network.getSpeciesListSize();

	// Create data depending on the boundary conditions
	if (solverHandler.getLeftOffset() == 1) {
		nSurf1D = std::vector<double>(numSpecies, 0.0);
		previousSurfFlux1D = std::vector<double>(numSpecies, 0.0);
	}
	if (solverHandler.getRightOffset() == 1) {
		nBulk1D = std::vector<double>(numSpecies, 0.0);
		previousBulkFlux1D = std::vector<double>(numSpecies, 0.0);
	}

	// Determine if we have an existing restart file,
	// and if so, it it has had timesteps written to it.
	std::unique_ptr<io::XFile> networkFile;
	std::unique_ptr<io::XFile::TimestepGroup> lastTsGroup;
	std::string networkName = solverHandler.getNetworkName();
	bool hasConcentrations = false;
	if (not networkName.empty()) {
		networkFile = std::make_unique<io::XFile>(networkName);
		auto concGroup = networkFile->getGroup<io::XFile::ConcentrationGroup>();
		hasConcentrations = (concGroup and concGroup->hasTimesteps());
		if (hasConcentrations) {
			lastTsGroup = concGroup->getLastTimestepGroup();
		}
	}

	// Set the post step processing to stop the solver if the time step
	// collapses
	if (flagCollapse) {
		// Find the threshold
		PetscBool flag;
		ierr = PetscOptionsGetReal(
			NULL, NULL, "-check_collapse", &timeStepThreshold, &flag);
		checkPetscError(ierr,
			"setupPetsc1DMonitor: PetscOptionsGetReal (-check_collapse) "
			"failed.");
		if (!flag)
			timeStepThreshold = 1.0e-16;

		// Set the post step process that tells the solver when to stop if the
		// time step collapse
		ierr = TSSetPostStep(ts, checkTimeStep);
		checkPetscError(
			ierr, "setupPetsc1DMonitor: TSSetPostStep (checkTimeStep) failed.");
	}

	// Set the monitor to check the negative concentrations
	if (flagNeg) {
		// Find the stride to know how often we want to check
		PetscBool flag;
		ierr = PetscOptionsGetReal(
			NULL, NULL, "-check_negative", &negThreshold1D, &flag);
		checkPetscError(ierr,
			"setupPetsc1DMonitor: PetscOptionsGetReal (-check_negative) "
			"failed.");
		if (!flag)
			negThreshold1D = 1.0e-30;

		// checkNegative1D will be called at each timestep
		ierr = TSMonitorSet(ts, checkNegative1D, NULL, NULL);
		checkPetscError(ierr,
			"setupPetsc1DMonitor: TSMonitorSet (checkNegative1D) failed.");
	}

	// If the user wants the surface to be able to move or bursting
	if (solverHandler.moveSurface() || solverHandler.burstBubbles()) {
		// Surface
		if (solverHandler.moveSurface()) {
			// Clear the vector just in case
			iClusterIds1D.clear();

			using NetworkType = core::network::IPSIReactionNetwork;
			using AmountType = NetworkType::AmountType;
			auto psiNetwork = dynamic_cast<NetworkType*>(&network);
			// Get the number of species
			auto numSpecies = psiNetwork->getSpeciesListSize();
			auto specIdI = psiNetwork->getInterstitialSpeciesId();

			// Initialize the composition
			auto comp = std::vector<AmountType>(numSpecies, 0);

			// Loop on interstital clusters
			bool iClusterExists = true;
			AmountType iSize = 1;
			while (iClusterExists) {
				comp[specIdI()] = iSize;
				auto clusterId = psiNetwork->findClusterId(comp);
				// Check that the helium cluster is present in the network
				if (clusterId != NetworkType::invalidIndex()) {
					iClusterIds1D.push_back(clusterId);
					iSize++;
				}
				else
					iClusterExists = false;
			}

			// Get the interstitial information at the surface if concentrations
			// were stored
			if (hasConcentrations) {
				assert(lastTsGroup);

				// Get the names of the species in the network
				std::vector<std::string> names;
				for (auto id = core::network::SpeciesId(numSpecies); id; ++id) {
					names.push_back(network.getSpeciesName(id));
				}

				// Loop on the names
				for (auto i = 0; i < names.size(); i++) {
					// Create the n attribute name
					std::ostringstream nName;
					nName << "n" << names[i] << "Surf";
					// Read quantity attribute
					nSurf1D[i] = lastTsGroup->readData1D(nName.str());

					// Create the previous flux attribute name
					std::ostringstream prevFluxName;
					prevFluxName << "previousFlux" << names[i] << "Surf";
					// Read the attribute
					previousSurfFlux1D[i] =
						lastTsGroup->readData1D(prevFluxName.str());
				}

				// Get the previous time from the HDF5 file
				double previousTime = lastTsGroup->readPreviousTime();
				solverHandler.setPreviousTime(previousTime);
			}

			// Get the sputtering yield
			sputteringYield1D = solverHandler.getSputteringYield();

			// Master process
			if (procId == 0) {
				// Clear the file where the surface will be written
				std::ofstream outputFile;
				outputFile.open("surface.txt");
				outputFile << "#time height" << std::endl;
				outputFile.close();
			}
		}

		// Set directions and terminate flags for the surface event
		PetscInt direction[3];
		PetscBool terminate[3];
		direction[0] = 0, direction[1] = 0, direction[2] = 0;
		terminate[0] = PETSC_FALSE, terminate[1] = PETSC_FALSE,
		terminate[2] = PETSC_FALSE;
		// Set the TSEvent
		ierr = TSSetEventHandler(ts, 3, direction, terminate, eventFunction1D,
			postEventFunction1D, NULL);
		checkPetscError(ierr,
			"setupPetsc1DMonitor: TSSetEventHandler (eventFunction1D) failed.");

		if (solverHandler.burstBubbles() && procId == 0) {
			// Uncomment to clear the file where the bursting info will be
			// written
			std::ofstream outputFile;
			outputFile.open("bursting.txt");
			outputFile << "#time depth" << std::endl;
			outputFile.close();
		}
	}

	// Set the monitor to save 1D plot of xenon distribution
	if (flag1DPlot) {
		// Only the master process will create the plot
		if (procId == 0) {
			// Create a ScatterPlot
			scatterPlot1D = vizHandlerRegistry->getPlot(viz::PlotType::SCATTER);

			scatterPlot1D->setLogScale();

			// Create and set the label provider
			auto labelProvider = std::make_shared<viz::LabelProvider>();
			labelProvider->axis1Label = "Xenon Size";
			labelProvider->axis2Label = "Concentration";

			// Give it to the plot
			scatterPlot1D->setLabelProvider(labelProvider);

			// Create the data provider
			auto dataProvider =
				std::make_shared<viz::dataprovider::CvsXDataProvider>();

			// Give it to the plot
			scatterPlot1D->setDataProvider(dataProvider);
		}

		// monitorScatter1D will be called at each timestep
		ierr = TSMonitorSet(ts, monitorScatter1D, NULL, NULL);
		checkPetscError(ierr,
			"setupPetsc1DMonitor: TSMonitorSet (monitorScatter1D) failed.");
	}

	// Set the monitor to save 1D plot of many concentrations
	if (flagSeries) {
		// Only the master process will create the plot
		if (procId == 0) {
			// Create a ScatterPlot
			seriesPlot1D = vizHandlerRegistry->getPlot(viz::PlotType::SERIES);

			// set the log scale
			//			seriesPlot1D->setLogScale();

			// Create and set the label provider
			auto labelProvider = std::make_shared<viz::LabelProvider>();
			labelProvider->axis1Label = "x Position on the Grid";
			labelProvider->axis2Label = "Concentration";

			// Give it to the plot
			seriesPlot1D->setLabelProvider(labelProvider);

			// To plot a maximum of 18 clusters of the whole benchmark
			const auto loopSize = std::min(18, (int)networkSize);

			// Create a data provider for each cluster in the network
			for (auto i = 0; i < loopSize; i++) {
				// Create the data provider
				auto dataProvider =
					std::make_shared<viz::dataprovider::CvsXDataProvider>();

				// Give it to the plot
				seriesPlot1D->addDataProvider(dataProvider);
			}
		}

		// monitorSeries1D will be called at each timestep
		ierr = TSMonitorSet(ts, monitorSeries1D, NULL, NULL);
		checkPetscError(ierr,
			"setupPetsc1DMonitor: TSMonitorSet (monitorSeries1D) failed.");
	}

	// Set the monitor to save performance plots (has to be in parallel)
	if (flagPerf) {
		// Only the master process will create the plot
		if (procId == 0) {
			// Create a ScatterPlot
			perfPlot = vizHandlerRegistry->getPlot(viz::PlotType::SCATTER);

			// Create and set the label provider
			auto labelProvider = std::make_shared<viz::LabelProvider>();
			labelProvider->axis1Label = "Process ID";
			labelProvider->axis2Label = "Solver Time";

			// Give it to the plot
			perfPlot->setLabelProvider(labelProvider);

			// Create the data provider
			auto dataProvider =
				std::make_shared<viz::dataprovider::CvsXDataProvider>();

			// Give it to the plot
			perfPlot->setDataProvider(dataProvider);
		}

		// monitorPerf will be called at each timestep
		ierr = TSMonitorSet(ts, monitorPerf, NULL, NULL);
		checkPetscError(
			ierr, "setupPetsc1DMonitor: TSMonitorSet (monitorPerf) failed.");
	}

	// Set the monitor to compute the helium retention
	if (flagHeRetention) {
		// Get the previous time if concentrations were stored and initialize
		// the fluence
		if (hasConcentrations) {
			assert(lastTsGroup);

			// Get the previous time from the HDF5 file
			double previousTime = lastTsGroup->readPreviousTime();
			solverHandler.setPreviousTime(previousTime);
			// Initialize the fluence
			auto fluxHandler = solverHandler.getFluxHandler();
			// Increment the fluence with the value at this current timestep
			fluxHandler->computeFluence(previousTime);

			// Get the names of the species in the network
			std::vector<std::string> names;
			for (auto id = core::network::SpeciesId(numSpecies); id; ++id) {
				names.push_back(network.getSpeciesName(id));
			}

			// If the surface is a free surface
			if (solverHandler.getLeftOffset() == 1) {
				// Loop on the names
				for (auto i = 0; i < names.size(); i++) {
					// Create the n attribute name
					std::ostringstream nName;
					nName << "n" << names[i] << "Surf";
					// Read quantity attribute
					nSurf1D[i] = lastTsGroup->readData1D(nName.str());

					// Create the previous flux attribute name
					std::ostringstream prevFluxName;
					prevFluxName << "previousFlux" << names[i] << "Surf";
					// Read the attribute
					previousSurfFlux1D[i] =
						lastTsGroup->readData1D(prevFluxName.str());
				}
			}

			// If the bottom is a free surface
			if (solverHandler.getRightOffset() == 1) {
				// Loop on the names
				for (auto i = 0; i < names.size(); i++) {
					// Create the n attribute name
					std::ostringstream nName;
					nName << "n" << names[i] << "Bulk";
					// Read quantity attribute
					nBulk1D[i] = lastTsGroup->readData1D(nName.str());

					// Create the previous flux attribute name
					std::ostringstream prevFluxName;
					prevFluxName << "previousFlux" << names[i] << "Bulk";
					// Read the attribute
					previousBulkFlux1D[i] =
						lastTsGroup->readData1D(prevFluxName.str());
				}
			}

			// Bursting
			if (solverHandler.burstBubbles()) {
				// Read about the impurity fluxes in from bursting
				nHeliumBurst1D = lastTsGroup->readData1D("nHeliumBurst");
				nDeuteriumBurst1D = lastTsGroup->readData1D("nDeuteriumBurst");
				nTritiumBurst1D = lastTsGroup->readData1D("nTritiumBurst");
			}
		}

		// computeFluence will be called at each timestep
		ierr = TSMonitorSet(ts, computeFluence, NULL, NULL);
		checkPetscError(
			ierr, "setupPetsc1DMonitor: TSMonitorSet (computeFluence) failed.");

		// computeHeliumRetention1D will be called at each timestep
		ierr = TSMonitorSet(ts, computeHeliumRetention1D, NULL, NULL);
		checkPetscError(ierr,
			"setupPetsc1DMonitor: TSMonitorSet (computeHeliumRetention1D) "
			"failed.");

		// Master process
		if (procId == 0) {
			// Uncomment to clear the file where the retention will be written
			std::ofstream outputFile;
			outputFile.open("retentionOut.txt");
			outputFile << "#time fluence ";
			for (auto id = core::network::SpeciesId(numSpecies); id; ++id) {
				auto speciesName = network.getSpeciesName(id);
				outputFile << speciesName << "_content ";
			}
			if (solverHandler.getRightOffset() == 1) {
				for (auto id = core::network::SpeciesId(numSpecies); id; ++id) {
					auto speciesName = network.getSpeciesName(id);
					outputFile << speciesName << "_bulk ";
				}
			}
			if (solverHandler.getLeftOffset() == 1) {
				for (auto id = core::network::SpeciesId(numSpecies); id; ++id) {
					auto speciesName = network.getSpeciesName(id);
					outputFile << speciesName << "_surface ";
				}
			}
			outputFile << "Helium_burst Deuterium_burst Tritium_burst"
					   << std::endl;
			outputFile.close();
		}
	}

	// Set the monitor to compute the xenon retention
	if (flagXeRetention) {
		// Get the da from ts
		DM da;
		ierr = TSGetDM(ts, &da);
		checkPetscError(ierr, "setupPetsc1DMonitor: TSGetDM failed.");
		// Get the local boundaries
		PetscInt xm;
		ierr = DMDAGetCorners(da, NULL, NULL, NULL, &xm, NULL, NULL);
		checkPetscError(ierr, "setupPetsc1DMonitor: DMDAGetCorners failed.");
		// Create the local vectors on each process
		solverHandler.createLocalNE(xm);

		// Get the previous time if concentrations were stored and initialize
		// the fluence
		if (hasConcentrations) {
			assert(lastTsGroup);

			// Get the previous time from the HDF5 file
			double previousTime = lastTsGroup->readPreviousTime();
			solverHandler.setPreviousTime(previousTime);
			// Initialize the fluence
			auto fluxHandler = solverHandler.getFluxHandler();
			// Increment the fluence with the value at this current timestep
			fluxHandler->computeFluence(previousTime);
		}

		// computeFluence will be called at each timestep
		ierr = TSMonitorSet(ts, computeFluence, NULL, NULL);
		checkPetscError(
			ierr, "setupPetsc1DMonitor: TSMonitorSet (computeFluence) failed.");

		// computeXenonRetention1D will be called at each timestep
		ierr = TSMonitorSet(ts, computeXenonRetention1D, NULL, NULL);
		checkPetscError(ierr,
			"setupPetsc1DMonitor: TSMonitorSet (computeXenonRetention1D) "
			"failed.");

		// Master process
		if (procId == 0) {
			// Uncomment to clear the file where the retention will be written
			std::ofstream outputFile;
			outputFile.open("retentionOut.txt");
			outputFile << "#time Xenon_content radius partial_radius "
						  "partial_bubble_conc partial_size"
					   << std::endl;
			outputFile.close();
		}
	}

	// Set the monitor to output data for TRIDYN
	if (flagTRIDYN) {
		// computeTRIDYN1D will be called at each timestep
		ierr = TSMonitorSet(ts, computeTRIDYN1D, NULL, NULL);
		checkPetscError(ierr,
			"setupPetsc1DMonitor: TSMonitorSet (computeTRIDYN1D) failed.");
	}

	// Set the monitor to output data for Alloy
	if (flagAlloy) {
		if (procId == 0) {
			// Create/open the output files
			std::fstream outputFile;
			outputFile.open("Alloy.dat", std::fstream::out);
			outputFile << "#time_step time ";
			for (auto id = core::network::SpeciesId(numSpecies); id; ++id) {
				auto speciesName = network.getSpeciesName(id);
				outputFile << speciesName << "_density " << speciesName
						   << "_diameter " << speciesName << "_partial_density "
						   << speciesName << "_partial_diameter ";
			}
			outputFile << std::endl;
			outputFile.close();
		}

		// computeAlloy1D will be called at each timestep
		ierr = TSMonitorSet(ts, computeAlloy1D, NULL, NULL);
		checkPetscError(
			ierr, "setupPetsc1DMonitor: TSMonitorSet (computeAlloy1D) failed.");
	}

	// Set the monitor to compute the temperature profile
	if (flagTemp) {
		if (procId == 0) {
			// Uncomment to clear the file where the retention will be written
			std::ofstream outputFile;
			outputFile.open("tempProf.txt");

			// Get the da from ts
			DM da;
			ierr = TSGetDM(ts, &da);
			checkPetscError(ierr, "setupPetsc1DMonitor: TSGetDM failed.");

			// Get the total size of the grid
			PetscInt Mx;
			ierr = DMDAGetInfo(da, PETSC_IGNORE, &Mx, PETSC_IGNORE,
				PETSC_IGNORE, PETSC_IGNORE, PETSC_IGNORE, PETSC_IGNORE,
				PETSC_IGNORE, PETSC_IGNORE, PETSC_IGNORE, PETSC_IGNORE,
				PETSC_IGNORE, PETSC_IGNORE);
			checkPetscError(ierr, "setupPetsc1DMonitor: DMDAGetInfo failed.");

			// Get the physical grid
			auto grid = solverHandler.getXGrid();
			// Get the position of the surface
			auto surfacePos = solverHandler.getSurfacePosition();

			// Loop on the entire grid
			for (auto xi = surfacePos + solverHandler.getLeftOffset();
				 xi < Mx - solverHandler.getRightOffset(); xi++) {
				// Set x
				double x = (grid[xi] + grid[xi + 1]) / 2.0 - grid[1];
				outputFile << x << " ";
			}
			outputFile << std::endl;
			outputFile.close();
		}

		// computeCumulativeHelium1D will be called at each timestep
		ierr = TSMonitorSet(ts, profileTemperature1D, NULL, NULL);
		checkPetscError(ierr,
			"setupPetsc1DMonitor: TSMonitorSet (profileTemperature1D) failed.");
	}

	// Set the monitor to monitor the concentration of the largest cluster
	if (flagLargest) {
		// Look for the largest cluster
		auto& network = solverHandler.getNetwork();
		largestClusterId1D = network.getLargestClusterId();

		// Find the threshold
		PetscBool flag;
		ierr = PetscOptionsGetReal(
			NULL, NULL, "-largest_conc", &largestThreshold1D, &flag);
		checkPetscError(ierr,
			"setupPetsc1DMonitor: PetscOptionsGetReal (-largest_conc) failed.");

		// monitorLargest1D will be called at each timestep
		ierr = TSMonitorSet(ts, monitorLargest1D, NULL, NULL);
		checkPetscError(ierr,
			"setupPetsc1DMonitor: TSMonitorSet (monitorLargest1D) failed.");
	}

	// Set the monitor to save the status of the simulation in hdf5 file
	if (flagStatus) {
		// Find the stride to know how often the HDF5 file has to be written
		PetscBool flag;
		ierr = PetscOptionsGetReal(
			NULL, NULL, "-start_stop", &hdf5Stride1D, &flag);
		checkPetscError(ierr,
			"setupPetsc1DMonitor: PetscOptionsGetReal (-start_stop) failed.");
		if (!flag)
			hdf5Stride1D = 1.0;

		// Compute the correct hdf5Previous1D for a restart
		// Get the last time step written in the HDF5 file
		if (hasConcentrations) {
			assert(lastTsGroup);

			// Get the previous time from the HDF5 file
			double previousTime = lastTsGroup->readPreviousTime();
			solverHandler.setPreviousTime(previousTime);
			hdf5Previous1D = (PetscInt)(previousTime / hdf5Stride1D);
		}

		// Don't do anything if both files have the same name
		if (hdf5OutputName1D != solverHandler.getNetworkName()) {
			PetscInt Mx;
			PetscErrorCode ierr;

			// Get the da from ts
			DM da;
			ierr = TSGetDM(ts, &da);
			checkPetscError(ierr, "setupPetsc1DMonitor: TSGetDM failed.");

			// Get the size of the total grid
			ierr = DMDAGetInfo(da, PETSC_IGNORE, &Mx, PETSC_IGNORE,
				PETSC_IGNORE, PETSC_IGNORE, PETSC_IGNORE, PETSC_IGNORE,
				PETSC_IGNORE, PETSC_IGNORE, PETSC_IGNORE, PETSC_IGNORE,
				PETSC_IGNORE, PETSC_IGNORE);
			checkPetscError(ierr, "setupPetsc1DMonitor: DMDAGetInfo failed.");

			// Get the solver handler
			auto& solverHandler = PetscSolver::getSolverHandler();

			// Get the physical grid
			auto grid = solverHandler.getXGrid();

			// Create and initialize a checkpoint file.
			// We do this in its own scope so that the file
			// is closed when the file object goes out of scope.
			// We want it to close before we (potentially) copy
			// the network from another file using a single-process
			// MPI communicator.
			{
				io::XFile checkpointFile(hdf5OutputName1D, grid, xolotlComm);
			}

			// Copy the network group from the given file (if it has one).
			// We open the files using a single-process MPI communicator
			// because it is faster for a single process to do the
			// copy with HDF5's H5Ocopy implementation than it is
			// when all processes call the copy function.
			// The checkpoint file must be closed before doing this.
			writeNetwork(xolotlComm, solverHandler.getNetworkName(),
				hdf5OutputName1D, network);
		}

		// startStop1D will be called at each timestep
		ierr = TSMonitorSet(ts, startStop1D, NULL, NULL);
		checkPetscError(
			ierr, "setupPetsc1DMonitor: TSMonitorSet (startStop1D) failed.");
	}

	// Set the monitor to simply change the previous time to the new time
	// monitorTime will be called at each timestep
	ierr = TSMonitorSet(ts, monitorTime, NULL, NULL);
	checkPetscError(
		ierr, "setupPetsc1DMonitor: TSMonitorSet (monitorTime) failed.");

	PetscFunctionReturn(0);
}

} /* end namespace monitor */
} /* end namespace solver */
} /* end namespace xolotl */<|MERGE_RESOLUTION|>--- conflicted
+++ resolved
@@ -731,10 +731,7 @@
 		// Uncomment to write the retention and the fluence in a file
 		std::ofstream outputFile;
 		outputFile.open("retentionOut.txt", std::ios::app);
-<<<<<<< HEAD
-		outputFile << time << " " << solutionArray[surfacePos][dof] << " "
-				   << totalConcData[0] << std::endl;
-=======
+
 		outputFile << time << ' ' << fluence << ' ';
 		for (auto i = 0; i < numSpecies; ++i) {
 			outputFile << totalConcData[i] << ' ';
@@ -751,7 +748,6 @@
 		}
 		outputFile << nHeliumBurst1D << " " << nDeuteriumBurst1D << " "
 				   << nTritiumBurst1D << std::endl;
->>>>>>> eb4b9dc7
 		outputFile.close();
 	}
 
