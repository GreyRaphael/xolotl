--- conflicted
+++ resolved
@@ -1211,11 +1211,11 @@
 
 	// Interpolate
 	auto updatedTemperature =
-		_solverHandler->interpolateTemperature(surfacePos, localTemperature);
+		_solverHandler->interpolateTemperature(localTemperature);
 
 	// Get the surface temperature
 	double temp = 0.0;
-	auto xi = surfacePos + _solverHandler->getLeftOffset();
+	auto xi = _solverHandler->getLeftOffset();
 	if (xi >= xs && xi < xs + xm) {
 		temp = updatedTemperature[xi - xs + 1];
 	}
@@ -2156,49 +2156,9 @@
 			_nSurf[specIdI()] += threshold;
 		}
 
-<<<<<<< HEAD
-		// Printing information about the extension of the material
-		if (procId == 0) {
-			XOLOTL_LOG << "Removing grid points to the grid at time: " << time
-					   << " s.";
-		}
-
-		// Set it in the solver
-		_solverHandler->setSurfacePosition(surfacePos);
-	}
-
-	// Set the new surface location in the solver handler
-	_solverHandler->generateTemperatureGrid(surfacePos, oldSurfacePos);
-
-	// Set the new surface location in the surface advection handler
-	auto advecHandler = _solverHandler->getAdvectionHandler();
-	advecHandler->setLocation(grid[surfacePos + 1] - grid[1]);
-
-	// Set the new surface in the temperature handler
-	auto tempHandler = _solverHandler->getTemperatureHandler();
-	tempHandler->updateSurfacePosition(
-		surfacePos, _solverHandler->getTemperatureGrid());
-
-	// Set the new surface in the Soret diffusion handler
-	auto soretDiffHandler = _solverHandler->getSoretDiffusionHandler();
-	soretDiffHandler->updateSurfacePosition(surfacePos);
-
-	// Get the flux handler to reinitialize it
-	fluxHandler->initializeFluxHandler(
-		_solverHandler->getNetwork(), surfacePos, grid);
-
-	// Write the updated surface position
-	if (procId == 0) {
-		std::ofstream outputFile;
-		outputFile.open("surface.txt", std::ios::app);
-		outputFile << time << " " << grid[surfacePos + 1] - grid[1]
-				   << std::endl;
-		outputFile.close();
-=======
 		_solverHandler->setSurfaceOffset(nGridPoints);
 		ierr = TSSetConvergedReason(ts, TS_CONVERGED_USER);
 		CHKERRQ(ierr);
->>>>>>> c3028736
 	}
 
 	// Restore the solutionArray
