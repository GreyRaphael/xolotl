--- conflicted
+++ resolved
@@ -98,7 +98,6 @@
 	// Create a good parameter file
 	std::ofstream goodParamFile("param_good.txt");
 	goodParamFile << "vizHandler=std" << std::endl
-<<<<<<< HEAD
 			<< "petscArgs=-fieldsplit_0_pc_type redundant "
 					"-ts_max_snes_failures 200 "
 					"-pc_fieldsplit_detect_coupling "
@@ -112,27 +111,13 @@
 			<< std::endl << "process=diff" << std::endl << "grouping=11 2 4"
 			<< std::endl << "sputtering=0.5" << std::endl << "boundary=1 1"
 			<< std::endl << "burstingDepth=5.0" << std::endl << "burstingMin=3"
-			<< std::endl << "zeta=0.6" << std::endl;
-=======
-	<< "petscArgs=-fieldsplit_0_pc_type redundant "
-	"-ts_max_snes_failures 200 "
-	"-pc_fieldsplit_detect_coupling "
-	"-ts_adapt_dt_max 10 -pc_type fieldsplit "
-	"-fieldsplit_1_pc_type sor -ts_final_time 1000 "
-	"-ts_max_steps 3" << std::endl << "networkFile=tungsten.txt"
-	<< std::endl << "startTemp=900" << std::endl << "perfHandler=std"
-	<< std::endl << "flux=1.5" << std::endl << "material=W100"
-	<< std::endl << "initialV=0.05" << std::endl << "dimensions=1"
-	<< std::endl << "voidPortion=60.0" << std::endl << "regularGrid=no"
-	<< std::endl << "process=diff" << std::endl << "grouping=11 2 4"
-	<< std::endl << "sputtering=0.5" << std::endl << "boundary=1 1"
-	<< std::endl << "burstingDepth=5.0" << std::endl << "zeta=0.6"
-	<< std::endl << "resoSize=10" << std::endl << "radiusSize=5"
-	<< std::endl << "density=9.0" << std::endl << "lattice=0.1"
-	<< std::endl << "impurityRadius=0.5" << std::endl << "biasFactor=2.0"
-	<< std::endl << "hydrogenFactor=0.5" << std::endl<< "xenonDiffusivity=3.0"
-	<< std::endl<< "fissionYield=0.3" << std::endl;
->>>>>>> a7ba0fdf
+			<< std::endl << "zeta=0.6" << std::endl << "resoSize=10"
+			<< std::endl << "radiusSize=5" << std::endl << "density=9.0"
+			<< std::endl << "lattice=0.1" << std::endl << "impurityRadius=0.5"
+			<< std::endl << "biasFactor=2.0" << std::endl
+			<< "hydrogenFactor=0.5" << std::endl << "xenonDiffusivity=3.0"
+			<< std::endl << "fissionYield=0.3" << std::endl;
+	;
 	goodParamFile.close();
 
 	string pathToFile("param_good.txt");
@@ -274,7 +259,7 @@
 	// Create a good parameter file
 	std::ofstream goodParamFile("param_good.txt");
 	goodParamFile << "netParam=8 1 0 5 3" << std::endl << "grid=100 0.5"
-	<< std::endl;
+			<< std::endl;
 	goodParamFile.close();
 
 	string pathToFile("param_good.txt");
@@ -385,16 +370,16 @@
 	// the temperature at that time.
 	std::ofstream writeTempFile("temperatureFile.dat");
 	writeTempFile << "0.0 2.0 \n"
-	"1.0 1.99219766723 \n"
-	"2.0 1.87758256189 \n"
-	"3.0 1.4311765168 \n"
-	"4.0 0.583853163453 \n"
-	"5.0 0.000137654918313 \n"
-	"6.0 0.789204200569 \n"
-	"7.0 1.9875147713 \n"
-	"8.0 0.854499966191 \n"
-	"9.0 0.235300873168 \n"
-	"10.0 1.99779827918";
+			"1.0 1.99219766723 \n"
+			"2.0 1.87758256189 \n"
+			"3.0 1.4311765168 \n"
+			"4.0 0.583853163453 \n"
+			"5.0 0.000137654918313 \n"
+			"6.0 0.789204200569 \n"
+			"7.0 1.9875147713 \n"
+			"8.0 0.854499966191 \n"
+			"9.0 0.235300873168 \n"
+			"10.0 1.99779827918";
 	writeTempFile.close();
 
 	// Create a file with a time profile for the flux
@@ -402,10 +387,10 @@
 	// the amplitude (in He/nm2/s) at that time.
 	std::ofstream writeFluxFile("fluxFile.dat");
 	writeFluxFile << "0.0 1000.0 \n"
-	"1.0 4000.0 \n"
-	"2.0 2000.0 \n"
-	"3.0 3000.0 \n"
-	"4.0 0.0";
+			"1.0 4000.0 \n"
+			"2.0 2000.0 \n"
+			"3.0 3000.0 \n"
+			"4.0 0.0";
 	writeFluxFile.close();
 
 	xolotlCore::Options opts;
@@ -413,7 +398,7 @@
 	// Create a parameter file using these two profile files
 	std::ofstream paramFile("param_good_profiles.txt");
 	paramFile << "fluxFile=fluxFile.dat" << std::endl
-	<< "tempFile=temperatureFile.dat" << std::endl;
+			<< "tempFile=temperatureFile.dat" << std::endl;
 	paramFile.close();
 
 	string pathToFile("param_good_profiles.txt");
