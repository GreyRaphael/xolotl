#Set the package name
SET(PACKAGE_NAME "xolotl.tests.modified")

#Set the description
SET(PACKAGE_DESCRIPTION "Xolotl Modified Reaction tests")

#include directories from the source and boost binaries
include_directories(${CMAKE_SOURCE_DIR}
                    ${CMAKE_SOURCE_DIR}/xolotlCore
                    ${CMAKE_SOURCE_DIR}/xolotlCore/commandline
                    ${CMAKE_SOURCE_DIR}/xolotlCore/modifiedreaction/trapmutation
                    ${CMAKE_SOURCE_DIR}/xolotlCore/modifiedreaction/resolution
<<<<<<< HEAD
                    ${CMAKE_SOURCE_DIR}/xolotlCore/modifiedreaction/desorption
=======
                    ${CMAKE_SOURCE_DIR}/xolotlCore/modifiedreaction/heterogeneousnucleation
>>>>>>> df6990be
                    ${CMAKE_SOURCE_DIR}/xolotlCore/reactants
                    ${CMAKE_SOURCE_DIR}/xolotlCore/reactants/psiclusters
                    ${CMAKE_SOURCE_DIR}/xolotlCore/reactants/neclusters
                    ${CMAKE_SOURCE_DIR}/xolotlCore/advection
                    ${CMAKE_SOURCE_DIR}/xolotlPerf
                    ${CMAKE_SOURCE_DIR}/xolotlPerf/dummy
                    ${Boost_BINARY_DIRS}
                    ${MPI_INCLUDE_PATH}
                    ${CMAKE_BINARY_DIR})

#link the directories
link_directories(${CMAKE_SOURCE_DIR}/src/xolotlCore/modifiedreaction)

#Get the test files
file(GLOB tests *.cpp)

#If boost was found, create tests
if(Boost_FOUND)
    #Make executables and link libraries for testers
    foreach(test ${tests})
        message(STATUS "Making test ${test}")
        get_filename_component(testName ${test} NAME_WE)
        add_executable(${testName} ${test})
        target_link_libraries(${testName} xolotlCL xolotlModified xolotlPerf
        xolotlReactants ${Boost_LIBRARIES})
        add_test(${testName} ${testName}) 
        #add a label so the tests can be run separately
        set_property(TEST ${testName} PROPERTY LABELS ${PACKAGE_NAME})   
    endforeach(test ${tests})
endif(Boost_FOUND)<|MERGE_RESOLUTION|>--- conflicted
+++ resolved
@@ -10,11 +10,8 @@
                     ${CMAKE_SOURCE_DIR}/xolotlCore/commandline
                     ${CMAKE_SOURCE_DIR}/xolotlCore/modifiedreaction/trapmutation
                     ${CMAKE_SOURCE_DIR}/xolotlCore/modifiedreaction/resolution
-<<<<<<< HEAD
                     ${CMAKE_SOURCE_DIR}/xolotlCore/modifiedreaction/desorption
-=======
                     ${CMAKE_SOURCE_DIR}/xolotlCore/modifiedreaction/heterogeneousnucleation
->>>>>>> df6990be
                     ${CMAKE_SOURCE_DIR}/xolotlCore/reactants
                     ${CMAKE_SOURCE_DIR}/xolotlCore/reactants/psiclusters
                     ${CMAKE_SOURCE_DIR}/xolotlCore/reactants/neclusters
