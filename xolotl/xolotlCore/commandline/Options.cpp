#include <cassert>
#include <limits>
#include <fstream>
#include "Options.h"
#include "boost/program_options.hpp"
#include <TokenizedLineReader.h>

namespace bpo = boost::program_options;

namespace xolotlCore {

Options::Options() :
		shouldRunFlag(true), exitCode(EXIT_SUCCESS), petscArg(""), networkFilename(
				""), constTempFlag(false), constTemperature(1000.0), tempProfileFlag(
				false), tempProfileFilename(""), heatFlag(false), bulkTemperature(
				0.0), fluxFlag(false), fluxAmplitude(0.0), fluxProfileFlag(
				false), perfRegistryType(xolotlPerf::IHandlerRegistry::std), vizStandardHandlersFlag(
				false), materialName(""), initialVConcentration(0.0), voidPortion(
				50.0), dimensionNumber(1), useRegularGridFlag(true), useChebyshevGridFlag(
				false), readInGridFlag(false), gridFilename(""), gbList(""), groupingMin(
				std::numeric_limits<int>::max()), groupingWidthA(1), groupingWidthB(
				0), sputteringYield(0.0), useHDF5Flag(true), usePhaseCutFlag(
				false), maxImpurity(8), maxD(0), maxT(0), maxV(20), maxI(6), nX(
				10), nY(0), nZ(0), xStepSize(0.5), yStepSize(0.0), zStepSize(
				0.0), leftBoundary(1), rightBoundary(1), bottomBoundary(1), topBoundary(
<<<<<<< HEAD
				1), frontBoundary(1), backBoundary(1), burstingDepth(10.0), burstingMinSize(
				0), burstingFactor(0.1), rngUseSeed(false), rngSeed(0), rngPrintSeed(
				false), zeta(0.73), resoMinSize(0), density(10.162795276841), pulseTime(
				0.0), pulseProportion(0.0), latticeParameter(-1.0), impurityRadius(
				-1.0), biasFactor(1.15), hydrogenFactor(0.25), xenonDiffusivity(
				-1.0), fissionYield(0.25), heVRatio(4.0) {
=======
				1), frontBoundary(1), backBoundary(1), burstingDepth(10.0), rngUseSeed(
				false), rngSeed(0), rngPrintSeed(false), zeta(0.73), resoMinSize(
				0), density(10.162795276841), pulseTime(0.0), pulseProportion(
				0.0), latticeParameter(-1.0), impurityRadius(-1.0), biasFactor(
				1.15), hydrogenFactor(0.25), xenonDiffusivity(-1.0), fissionYield(
				0.25), migrationThreshold(
				std::numeric_limits<double>::infinity()) {
>>>>>>> f29697d4
	radiusMinSizes.Init(0);

	return;
}

Options::~Options(void) {
}

void Options::readParams(int argc, char *argv[]) {
	// Check that a file name is given
	if (argc < 2) {
		std::cerr << "Options: parameter file name must not be empty"
				<< std::endl;
		shouldRunFlag = false;
		exitCode = EXIT_FAILURE;
		return;
	}

	// Check that the file exist
	ifstream ifs(argv[1]);
	if (!ifs) {
		std::cerr << "Options: unable to open parameter file: " << argv[1]
				<< std::endl;
		shouldRunFlag = false;
		exitCode = EXIT_FAILURE;
		return;
	}

	// The name of the parameter file
	string param_file;

	// Parse the command line options.
	bpo::options_description desc("Command line options");
	desc.add_options()("help", "show this help message")("parameterFile",
			bpo::value<std::string>(&param_file), "input file name");

	bpo::positional_options_description p;
	p.add("parameterFile", -1);

	bpo::variables_map opts;

	bpo::store(
			bpo::command_line_parser(argc, argv).options(desc).positional(p).run(),
			opts);
	bpo::notify(opts);

	// Declare a group of options that will be
	// allowed both on command line and in
	// config file
	bpo::options_description config("Parameters");
	config.add_options()("networkFile", bpo::value<string>(&networkFilename),
			"The network will be loaded from this HDF5 file.")("startTemp",
			bpo::value<string>(),
			"The temperature (in Kelvin) will be the constant floating point value specified. "
					"(default = 1000). If two values are given, the second one is interpreted "
					"as the bulk temperature and a gradient will be used. (NOTE: Use only ONE temperature option)")(
			"tempFile", bpo::value<string>(&tempProfileFilename),
			"A temperature profile is given by the specified file, "
					"then linear interpolation is used to fit the data."
					"(NOTE: If a temperature file is given, "
					"a constant temperature should NOT be given)")("heat",
			bpo::value<string>(),
			"The heat flux (in W nm-2) at the surface and the temperature in the bulk (Kelvin).")(
			"flux", bpo::value<double>(&fluxAmplitude),
			"The value of the incoming flux in #/nm2/s. If the Fuel case is used it actually "
					"corresponds to the fission rate in #/nm3/s.")("fluxFile",
			bpo::value<string>(&fluxProfileFilename),
			"A time profile for the flux is given by the specified file, "
					"then linear interpolation is used to fit the data."
					"(NOTE: If a flux profile file is given, "
					"a constant flux should NOT be given)")("perfHandler",
			bpo::value<string>()->default_value("std"),
			"Which set of performance handlers to use. (default = std, available std,dummy,os,papi).")(
			"vizHandler", bpo::value<string>()->default_value("dummy"),
			"Which set of handlers to use for the visualization. (default = dummy, available std,dummy).")(
			"dimensions", bpo::value<int>(&dimensionNumber),
			"Number of dimensions for the simulation.")("material",
			bpo::value<string>(&materialName),
			"The material options are as follows: {W100, W110, W111, "
					"W211, Fuel, TRIDYN, Fe, 800H}, where W is for tungsten and "
					"the numbers correspond to the surface orientation.")(
			"initialV", bpo::value<double>(&initialVConcentration),
			"The value of the initial concentration of vacancies in the material.")(
			"zeta", bpo::value<double>(&zeta)->default_value(0.73),
			"The value of the electronic stopping power in the material (0.73 by default).")(
			"voidPortion", bpo::value<double>(&voidPortion),
			"The value (in %) of the void portion at the start of the simulation.")(
			"regularGrid", bpo::value<string>(),
			"Will the grid be regularly spaced in the x direction? (available yes,no,cheby,<filename>)")(
			"petscArgs", bpo::value<string>(&petscArg),
			"All the arguments that will be given to PETSc.")("process",
			bpo::value<string>(),
			"List of all the processes to use in the simulation (reaction, diff, "
					"advec, modifiedTM, movingSurface, bursting, attenuation, oneResolution, "
					"partialResolution, fullResolution, heterogeneous).")("grain",
			bpo::value<string>(&gbList),
			"This option allows the user to add GB in the X, Y, or Z directions. "
					"To do so, simply write the direction followed "
					"by the distance in nm, for instance: X 3.0 Z 2.5 Z 10.0 .")(
			"grouping", bpo::value<string>(),
			"This option allows the use a grouping scheme starting at the cluster "
					"with 'min' size and with the given width.")("sputtering",
			bpo::value<double>(&sputteringYield),
			"This option allows the user to add a sputtering yield (atoms/ion).")(
			"netParam", bpo::value<string>(),
			"This option allows the user to define the boundaries of the network. "
					"To do so, simply write the values in order "
					"maxHe/Xe maxD maxT maxV maxI bool .")("grid",
			bpo::value<string>(),
			"This option allows the user to define the boundaries of the grid. "
					"To do so, simply write the values in order "
					"nX xStepSize nY yStepSize nZ zStepSize .")("radiusSize",
			bpo::value<string>(),
			"This option allows the user a minimum size for the computation "
					"for the average radius (default is 0).")("boundary",
			bpo::value<string>(),
			"This option allows the user to choose the boundary conditions. "
					"The first one correspond to the left side (surface) "
					"and second one to the right (bulk), "
					"then two for Y and two for Z. "
					"0 means mirror or periodic, 1 means free surface.")(
			"burstingDepth", bpo::value<double>(&burstingDepth),
			"This option allows the user to set a depth in nm "
					"for the bubble bursting.")("burstingMin",
			bpo::value<int>(&burstingMinSize),
			"This option allows the user to set a minimum size for the bubble bursting.")(
			"burstingFactor", bpo::value<double>(&burstingFactor),
			"This option allows the user to set the factor used in computing the likelihood of a bursting event.")(
			"rng", bpo::value<string>(),
			"Allows user to specify seed used to initialize random number "
					"generator (default = determined from current time) and "
					"whether each process should print the seed value "
					"it uses (default = don't print)")("resoSize",
			bpo::value<int>(&resoMinSize)->default_value(0),
			"This option allows the user a minimum size for the re-solution (default is 0).")(
			"density", bpo::value<double>(&density),
			"This option allows the user to set a density in nm-3 "
					"for the number of xenon per volume in a bubble.")("pulse",
			bpo::value<string>(),
			"The total length of the pulse (in s) and the proportion of it that is ON.")(
			"lattice", bpo::value<double>(&latticeParameter),
			"This option allows the user to set the length of the lattice side in nm.")(
			"impurityRadius", bpo::value<double>(&impurityRadius),
			"This option allows the user to set the radius of the main impurity (He or Xe) in nm.")(
			"biasFactor", bpo::value<double>(&biasFactor),
			"This option allows the user to set the bias factor reflecting the fact that interstitial "
					"clusters have a larger surrounding strain field.")(
			"hydrogenFactor", bpo::value<double>(&hydrogenFactor),
			"This option allows the user to set the factor between the size of He and H.")(
			"xenonDiffusivity", bpo::value<double>(&xenonDiffusivity),
			"This option allows the user to set the diffusion coefficient for xenon in nm2 s-1.")(
			"fissionYield", bpo::value<double>(&fissionYield),
			"This option allows the user to set the number of xenon created for each fission.")(
<<<<<<< HEAD
			"heVRatio", bpo::value<double>(&heVRatio),
			"This option allows the user to set the number of He atoms allowed per V in a bubble.");
=======
			"migrationThreshold", bpo::value<double>(&migrationThreshold),
			"This option allows the user to set a limit on the migration energy above which the diffusion will be ignored.");
>>>>>>> f29697d4

	bpo::options_description visible("Allowed options");
	visible.add(desc).add(config);

	if (opts.count("help")) {
		std::cout << visible << '\n';
		shouldRunFlag = false;
		exitCode = EXIT_FAILURE;
	}

	if (shouldRunFlag) {

		ifstream ifs(param_file.c_str());
		store(parse_config_file(ifs, config), opts);
		notify(opts);

		// Take care of the temperature
		if (opts.count("startTemp")) {
			// Build an input stream from the argument string.
			xolotlCore::TokenizedLineReader<double> reader;
			auto argSS = std::make_shared<std::istringstream>(
					opts["startTemp"].as<string>());
			reader.setInputStream(argSS);

			// Break the argument into tokens.
			auto tokens = reader.loadLine();

			// Set the flag to use constant temperature to true
			constTempFlag = true;

			// Set the temperature
			constTemperature = tokens[0];

			// Check if we have another value
			if (tokens.size() > 1) {
				// Set the temperature gradient
				bulkTemperature = tokens[1];
			}
		}
		if (opts.count("tempFile")) {
			// Check that the profile file exists
			std::ifstream inFile(tempProfileFilename.c_str());
			if (!inFile) {
				std::cerr
						<< "\nOptions: could not open file containing temperature profile data. "
								"Aborting!\n" << std::endl;
				shouldRunFlag = false;
				exitCode = EXIT_FAILURE;
			} else {
				// Set the flag to use a temperature profile to true
				tempProfileFlag = true;
			}
		}

		// Take care of the heat
		if (opts.count("heat")) {
			// Build an input stream from the argument string.
			xolotlCore::TokenizedLineReader<double> reader;
			auto argSS = std::make_shared<std::istringstream>(
					opts["heat"].as<string>());
			reader.setInputStream(argSS);

			// Break the argument into tokens.
			auto tokens = reader.loadLine();

			heatFlag = true;
			constTemperature = tokens[0];
			bulkTemperature = tokens[1];
		}

		// Take care of the flux
		if (opts.count("flux")) {
			fluxFlag = true;
		}
		if (opts.count("fluxFile")) {
			// Check that the profile file exists
			std::ifstream inFile(fluxProfileFilename.c_str());
			if (!inFile) {
				std::cerr
						<< "\nOptions: could not open file containing flux profile data. "
								"Aborting!\n" << std::endl;
				shouldRunFlag = false;
				exitCode = EXIT_FAILURE;
			} else {
				// Set the flag to use a flux profile to true
				fluxProfileFlag = true;
			}
		}

		// Take care of the performance handler
		if (opts.count("perfHandler")) {
			try {
				// Determine the type of handlers we are being asked to use
				xolotlPerf::IHandlerRegistry::RegistryType rtype =
						xolotlPerf::toPerfRegistryType(
								opts["perfHandler"].as<string>());
				perfRegistryType = rtype;
			} catch (const std::invalid_argument &e) {
				std::cerr
						<< "\nOptions: could not understand the performance handler type. "
								"Aborting!\n" << std::endl;
				shouldRunFlag = false;
				exitCode = EXIT_FAILURE;
			}
		}

		// Take care of the visualization handler
		if (opts.count("vizHandler")) {
			// Determine the type of handlers we are being asked to use
			if (opts["vizHandler"].as<string>() == "std") {
				vizStandardHandlersFlag = true;
			} else if (opts["vizHandler"].as<string>() == "dummy") {
				vizStandardHandlersFlag = false;
			} else {
				std::cerr
						<< "\nOptions: unrecognized argument in the visualization option handler."
								"Aborting!\n" << std::endl;
				shouldRunFlag = false;
				exitCode = EXIT_FAILURE;
			}
		}

		// Take care of the grid
		if (opts.count("regularGrid")) {
			auto arg = opts["regularGrid"].as<string>();
			// Determine the type of handlers we are being asked to use
			if (arg == "yes") {
				useRegularGridFlag = true;
			} else if (arg == "no") {
				useRegularGridFlag = false;
			} else if (arg == "cheby") {
				useChebyshevGridFlag = true;
			} else {
				// Read it as a file name
				gridFilename = arg;
				readInGridFlag = true;
			}
		}

		// Take care of the radius minimum size
		if (opts.count("radiusSize")) {
			// Build an input stream from the argument string.
			xolotlCore::TokenizedLineReader<int> reader;
			auto argSS = std::make_shared<std::istringstream>(
					opts["radiusSize"].as<string>());
			reader.setInputStream(argSS);

			// Break the argument into tokens.
			auto tokens = reader.loadLine();

			// Create the array of sizes
			Array<int, 4> sizes;
			sizes.Init(0);

			// Set the values
			for (int i = 0; i < std::min((int) tokens.size(), 4); i++) {
				sizes[i] = tokens[i];
			}
			radiusMinSizes = sizes;
		}

		// Take care of the processes
		if (opts.count("process")) {
			// Build an input stream from the argument string.
			xolotlCore::TokenizedLineReader<string> reader;
			auto argSS = std::make_shared<std::istringstream>(
					opts["process"].as<string>());
			reader.setInputStream(argSS);

			// Break the argument into tokens.
			auto tokens = reader.loadLine();

			// Initialize the map of processes
			processMap["reaction"] = false;
			processMap["diff"] = false;
			processMap["advec"] = false;
			processMap["modifiedTM"] = false;
			processMap["movingSurface"] = false;
			processMap["bursting"] = false;
			processMap["attenuation"] = false;
			processMap["fullResolution"] = false;
			processMap["partialResolution"] = false;
			processMap["oneResolution"] = false;
			processMap["heterogeneous"] = false;

			// Loop on the tokens
			for (int i = 0; i < tokens.size(); ++i) {
				// Look for the key
				if (processMap.find(tokens[i]) == processMap.end()) {
					// Send an error
					std::cerr << "\nOptions: The process name is not known: "
							<< tokens[i] << std::endl << "Aborting!\n"
							<< std::endl;
					shouldRunFlag = false;
					exitCode = EXIT_FAILURE;
				} else {
					// Switch the value to true in the map
					processMap[tokens[i]] = true;
				}
			}
		}

		// Take care of the gouping
		if (opts.count("grouping")) {
			// Build an input stream from the argument string.
			xolotlCore::TokenizedLineReader<int> reader;
			auto argSS = std::make_shared<std::istringstream>(
					opts["grouping"].as<string>());
			reader.setInputStream(argSS);

			// Break the argument into tokens.
			auto tokens = reader.loadLine();

			// Set grouping minimum size
			groupingMin = tokens[0];
			// Set the grouping width in the first direction
			groupingWidthA = tokens[1];
			// Set the grouping width in the second direction
			if (tokens.size() > 2)
				groupingWidthB = tokens[2];
		}

		// Take care of the network parameters
		if (opts.count("netParam")) {
			// Build an input stream from the argument string.
			xolotlCore::TokenizedLineReader<string> reader;
			auto argSS = std::make_shared<std::istringstream>(
					opts["netParam"].as<string>());
			reader.setInputStream(argSS);

			// Break the argument into tokens.
			auto tokens = reader.loadLine();

			// Set the flag to not use the HDF5 file
			useHDF5Flag = false;

			// Set the value for the impurities
			maxImpurity = strtol(tokens[0].c_str(), NULL, 10);

			// Check if we have other values
			if (tokens.size() > 1) {
				// Set the deuterium size
				maxD = strtol(tokens[1].c_str(), NULL, 10);
				// Set the tritium size
				maxT = strtol(tokens[2].c_str(), NULL, 10);
				// Set the vacancy size
				maxV = strtol(tokens[3].c_str(), NULL, 10);
				// Set the interstitial size
				maxI = strtol(tokens[4].c_str(), NULL, 10);

				// Check if there are other values
				if (tokens.size() > 5) {
					// Set the phase cut
					usePhaseCutFlag = (tokens[5] == "true");
				}
			}
		}

		// Take care of the grid
		if (opts.count("grid")) {
			// Build an input stream from the argument string.
			xolotlCore::TokenizedLineReader<string> reader;
			auto argSS = std::make_shared<std::istringstream>(
					opts["grid"].as<string>());
			reader.setInputStream(argSS);

			// Break the argument into tokens.
			auto tokens = reader.loadLine();

			// Set the values for the for the depth
			nX = strtol(tokens[0].c_str(), NULL, 10);
			xStepSize = strtod(tokens[1].c_str(), NULL);

			// Check if we have other values
			if (tokens.size() > 2) {
				// Set the values for the for Y
				nY = strtol(tokens[2].c_str(), NULL, 10);
				yStepSize = strtod(tokens[3].c_str(), NULL);

				// Check if we have other values
				if (tokens.size() > 4) {
					// Set the values for the for Z
					nZ = strtol(tokens[4].c_str(), NULL, 10);
					zStepSize = strtod(tokens[5].c_str(), NULL);
				}
			}
		}

		// Take care of the boundary conditions
		if (opts.count("boundary")) {
			// Build an input stream from the argument string.
			xolotlCore::TokenizedLineReader<int> reader;
			auto argSS = std::make_shared<std::istringstream>(
					opts["boundary"].as<string>());
			reader.setInputStream(argSS);

			// Break the argument into tokens.
			auto tokens = reader.loadLine();

			// Set the left boundary
			leftBoundary = tokens[0];
			// Set the right boundary
			rightBoundary = tokens[1];
			if (tokens.size() > 2)
				// Set the bottom boundary
				bottomBoundary = tokens[2];
			if (tokens.size() > 3)
				// Set the top boundary
				topBoundary = tokens[3];
			if (tokens.size() > 4)
				// Set the front boundary
				frontBoundary = tokens[4];
			if (tokens.size() > 5)
				// Set the back boundary
				backBoundary = tokens[5];
		}

		// Take care of the rng
		if (opts.count("rng")) {
			// Build an input stream from the argument string.
			xolotlCore::TokenizedLineReader<string> reader;
			auto argSS = std::make_shared<std::istringstream>(
					opts["rng"].as<string>());
			reader.setInputStream(argSS);

			// Break the argument into tokens.
			auto tokens = reader.loadLine();
			try {
				size_t currIdx = 0;

				// Determine whether we should print the seed value.
				bool shouldPrintSeed = false;
				if (tokens[currIdx] == "print") {
					shouldPrintSeed = true;
					++currIdx;
				}
				rngPrintSeed = shouldPrintSeed;

				if (currIdx < tokens.size()) {
					// Convert arg to an integer.
					char *ep = NULL;
					auto useed = strtoul(tokens[currIdx].c_str(), &ep, 10);
					if (ep
							!= (tokens[currIdx].c_str()
									+ tokens[currIdx].length())) {
						std::cerr
								<< "\nOptions: Invalid random number generator seed, must be a non-negative integer."
										"Aborting!\n" << std::endl;
					}
					setRNGSeed(useed);
				}
			} catch (const std::invalid_argument &e) {
				std::cerr
						<< "\nOptions: unrecognized argument in setting the rng."
								"Aborting!\n" << std::endl;
				shouldRunFlag = false;
				exitCode = EXIT_FAILURE;
			}
		}

		// Take care of the flux pulse
		if (opts.count("pulse")) {
			// Build an input stream from the argument string.
			xolotlCore::TokenizedLineReader<double> reader;
			auto argSS = std::make_shared<std::istringstream>(
					opts["pulse"].as<string>());
			reader.setInputStream(argSS);

			// Break the argument into tokens.
			auto tokens = reader.loadLine();

			pulseTime = tokens[0];
			pulseProportion = tokens[1];
		}
	}

	return;
}

} // end namespace xolotlCore<|MERGE_RESOLUTION|>--- conflicted
+++ resolved
@@ -23,22 +23,13 @@
 				false), maxImpurity(8), maxD(0), maxT(0), maxV(20), maxI(6), nX(
 				10), nY(0), nZ(0), xStepSize(0.5), yStepSize(0.0), zStepSize(
 				0.0), leftBoundary(1), rightBoundary(1), bottomBoundary(1), topBoundary(
-<<<<<<< HEAD
 				1), frontBoundary(1), backBoundary(1), burstingDepth(10.0), burstingMinSize(
 				0), burstingFactor(0.1), rngUseSeed(false), rngSeed(0), rngPrintSeed(
 				false), zeta(0.73), resoMinSize(0), density(10.162795276841), pulseTime(
 				0.0), pulseProportion(0.0), latticeParameter(-1.0), impurityRadius(
 				-1.0), biasFactor(1.15), hydrogenFactor(0.25), xenonDiffusivity(
-				-1.0), fissionYield(0.25), heVRatio(4.0) {
-=======
-				1), frontBoundary(1), backBoundary(1), burstingDepth(10.0), rngUseSeed(
-				false), rngSeed(0), rngPrintSeed(false), zeta(0.73), resoMinSize(
-				0), density(10.162795276841), pulseTime(0.0), pulseProportion(
-				0.0), latticeParameter(-1.0), impurityRadius(-1.0), biasFactor(
-				1.15), hydrogenFactor(0.25), xenonDiffusivity(-1.0), fissionYield(
-				0.25), migrationThreshold(
-				std::numeric_limits<double>::infinity()) {
->>>>>>> f29697d4
+				-1.0), fissionYield(0.25), heVRatio(4.0), migrationThreshold(
+						std::numeric_limits<double>::infinity()) {
 	radiusMinSizes.Init(0);
 
 	return;
@@ -192,13 +183,10 @@
 			"This option allows the user to set the diffusion coefficient for xenon in nm2 s-1.")(
 			"fissionYield", bpo::value<double>(&fissionYield),
 			"This option allows the user to set the number of xenon created for each fission.")(
-<<<<<<< HEAD
 			"heVRatio", bpo::value<double>(&heVRatio),
-			"This option allows the user to set the number of He atoms allowed per V in a bubble.");
-=======
+			"This option allows the user to set the number of He atoms allowed per V in a bubble.")(
 			"migrationThreshold", bpo::value<double>(&migrationThreshold),
 			"This option allows the user to set a limit on the migration energy above which the diffusion will be ignored.");
->>>>>>> f29697d4
 
 	bpo::options_description visible("Allowed options");
 	visible.add(desc).add(config);
