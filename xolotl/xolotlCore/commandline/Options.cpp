--- conflicted
+++ resolved
@@ -103,11 +103,7 @@
 			"All the arguments that will be given to PETSc.")("process",
 			bpo::value<string>(),
 			"List of all the processes to use in the simulation (reaction, diff, "
-<<<<<<< HEAD
-					"advec, modifiedTM, movingSurface, bursting, attenuation, resolution).")(
-=======
 					"advec, modifiedTM, movingSurface, bursting, attenuation, resolution, heterogeneous).")(
->>>>>>> b0e46d83
 			"grain", bpo::value<string>(&gbList),
 			"This option allows the user to add GB in the X, Y, or Z directions. "
 					"To do so, simply write the direction followed "
