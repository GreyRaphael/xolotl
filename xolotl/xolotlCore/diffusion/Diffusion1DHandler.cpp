// Includes
#include <iostream>
#include <array>
#include "Diffusion1DHandler.h"

namespace xolotlCore {

void Diffusion1DHandler::initializeDiffusionGrid(
		std::vector<IAdvectionHandler *> advectionHandlers,
		std::vector<double> grid, int nx, int xs, int ny, double hy, int ys,
		int nz, double hz, int zs) {
	// Get the number of diffusing clusters
	const int nDiff = diffusingClusters.size();

	// Initialize the diffusion grid with true everywhere
	diffusionGrid.clear();
	for (int i = 0; i < nx + 2; i++) {
		diffusionGrid.emplace_back(nDiff, true);
	}

	// Initialize the grid position
	Point<3> gridPosition { 0.0, 0.0, 0.0 };

	// Take care of the H desorption at the surface
	if (advectionHandlers.size() > 0 && isDesorbing) {
		auto const& currAdvectionHandler = *(advectionHandlers[0]);
		double surfaceLocation = currAdvectionHandler.getLocation();
		bool wasOnSink = false;

		// Loop on the spatial grid
		for (int i = 0; i < nx; i++) {
			if (wasOnSink) {
				wasOnSink = false;
				for (int n = 0; n < nDiff; n++) {
					IReactant const& currDiffCluster = diffusingClusters[n];
					if (currDiffCluster.getType() == ReactantType::D
							|| currDiffCluster.getType() == ReactantType::T) {
						// Set this diffusion grid value to false
						diffusionGrid[i + 1][n] = false;
					}
				}
			}
			// Set the grid position
			gridPosition[0] = grid[i + 1] - grid[1];

			// Check if we are on a sink
			if (fabs(gridPosition[0] - surfaceLocation) < 0.001) {
				wasOnSink = true;
			}
		}
	}

	// Consider each advection handler
	for (auto const& currAdvectionHandler : advectionHandlers) {

		// Access collection of advecting clusters.
		auto const& advecClusters =
				currAdvectionHandler->getAdvectingClusters();

		// Loop on the spatial grid
		for (int i = 0; i < nx; i++) {
			// Set the grid position
<<<<<<< HEAD
			gridPosition[0] = grid[i + 1] - grid[1];
=======
			gridPosition[0] = (grid[i + xs] + grid[i + xs + 1]) / 2.0 - grid[1];
>>>>>>> df6990be

			// Check if we are on a sink
			if (currAdvectionHandler->isPointOnSink(gridPosition)) {
				// We have to find the corresponding reactant in the diffusion
				// cluster collection.
				for (IReactant const& currAdvCluster : advecClusters) {

					// Initialize n the index in the diffusion index vector
					// TODO use std::find or std::find_if?
					int n = 0;
					while (n < nDiff) {
						IReactant const& currDiffCluster = diffusingClusters[n];
						if (&currDiffCluster == &currAdvCluster) {
							break;
						}
						n++;
					}
					// Set this diffusion grid value to false
					diffusionGrid[i + 1][n] = false;
				}
			}
		}
	}

	return;
}

void Diffusion1DHandler::computeDiffusion(const IReactionNetwork& network,
		double **concVector, double *updatedConcOffset, double hxLeft,
		double hxRight, int ix, double, int, double, int) const {

	// Consider each diffusing cluster.
	// TODO Maintaining a separate index assumes that diffusingClusters is
	// visited in same order as diffusionGrid array for given point.
	// Currently true with C++11, but we'd like to be able to visit the
	// diffusing clusters in any order (so that we can parallelize).
	// Maybe with a zip? or a std::transform?
	int diffClusterIdx = 0;
	for (IReactant const& currReactant : diffusingClusters) {

		auto const& cluster = static_cast<IReactant const&>(currReactant);
		int index = cluster.getId() - 1;

		// Get the initial concentrations
		double oldConc = concVector[0][index]
				* diffusionGrid[ix + 1][diffClusterIdx];
		double oldLeftConc = concVector[1][index]
				* diffusionGrid[ix][diffClusterIdx];
		double oldRightConc = concVector[2][index]
				* diffusionGrid[ix + 2][diffClusterIdx];

		// Use a simple midpoint stencil to compute the concentration
		double conc = (cluster.getDiffusionCoefficient(ix + 1) * 2.0
				* (oldLeftConc + (hxLeft / hxRight) * oldRightConc
						- (1.0 + (hxLeft / hxRight)) * oldConc)
				/ (hxLeft * (hxLeft + hxRight)))
				+ ((cluster.getDiffusionCoefficient(ix + 2)
						- cluster.getDiffusionCoefficient(ix))
						* (oldRightConc - oldLeftConc)
						/ ((hxLeft + hxRight) * (hxLeft + hxRight)));

		// Update the concentration of the cluster
		updatedConcOffset[index] += conc;

		// Increase the index
		diffClusterIdx++;
	}

	return;
}

void Diffusion1DHandler::computePartialsForDiffusion(
		const IReactionNetwork& network, double *val, int *indices,
		double hxLeft, double hxRight, int ix, double, int, double, int) const {

	// Loop on them
	// TODO Maintaining a separate index assumes that diffusingClusters is
	// visited in same order as diffusionGrid array for given point.
	// Currently true with C++11, but we'd like to be able to visit the
	// diffusing clusters in any order (so that we can parallelize).
	// Maybe with a zip? or a std::transform?
	int diffClusterIdx = 0;
	for (IReactant const& currReactant : diffusingClusters) {

		auto const& cluster = static_cast<IReactant const&>(currReactant);

		int index = cluster.getId() - 1;

		// Set the cluster index, the PetscSolver will use it to compute
		// the row and column indices for the Jacobian
		indices[diffClusterIdx] = index;

		// Compute the partial derivatives for diffusion of this cluster
		// for the middle, left, and right grid point
		val[diffClusterIdx * 3] = -2.0 * cluster.getDiffusionCoefficient(ix + 1)
				/ (hxLeft * hxRight) * diffusionGrid[ix + 1][diffClusterIdx]; // middle
		val[(diffClusterIdx * 3) + 1] = (cluster.getDiffusionCoefficient(ix)
				* 2.0 / (hxLeft * (hxLeft + hxRight))
				+ (cluster.getDiffusionCoefficient(ix)
						- cluster.getDiffusionCoefficient(ix + 2))
						/ ((hxLeft + hxRight) * (hxLeft + hxRight)))
				* diffusionGrid[ix][diffClusterIdx]; // left
		val[(diffClusterIdx * 3) + 2] = (cluster.getDiffusionCoefficient(ix)
				* 2.0 / (hxRight * (hxLeft + hxRight))
				+ (cluster.getDiffusionCoefficient(ix + 2)
						- cluster.getDiffusionCoefficient(ix))
						/ ((hxLeft + hxRight) * (hxLeft + hxRight)))
				* diffusionGrid[ix + 2][diffClusterIdx]; // right

		// Increase the index
		diffClusterIdx++;
	}

	return;
}

}/* end namespace xolotlCore */<|MERGE_RESOLUTION|>--- conflicted
+++ resolved
@@ -41,7 +41,7 @@
 				}
 			}
 			// Set the grid position
-			gridPosition[0] = grid[i + 1] - grid[1];
+			gridPosition[0] = (grid[i + xs] + grid[i + xs + 1]) / 2.0 - grid[1];
 
 			// Check if we are on a sink
 			if (fabs(gridPosition[0] - surfaceLocation) < 0.001) {
@@ -60,11 +60,7 @@
 		// Loop on the spatial grid
 		for (int i = 0; i < nx; i++) {
 			// Set the grid position
-<<<<<<< HEAD
-			gridPosition[0] = grid[i + 1] - grid[1];
-=======
 			gridPosition[0] = (grid[i + xs] + grid[i + xs + 1]) / 2.0 - grid[1];
->>>>>>> df6990be
 
 			// Check if we are on a sink
 			if (currAdvectionHandler->isPointOnSink(gridPosition)) {
