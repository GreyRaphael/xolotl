#include "FluxHandler.h"
#include <xolotlPerf.h>
#include <Reactant.h>
#include <iostream>
#include <fstream>
#include <cmath>
#include <limits>
#include <mpi.h>

namespace xolotlCore {

FluxHandler::FluxHandler() :
<<<<<<< HEAD
		fluence(0.0), fluxAmplitude(0.0), fluxIndex(-1), useTimeProfile(false), normFactor(
				0.0) {
=======
		fluence(0.0), fluxAmplitude(0.0), useTimeProfile(false), normFactor(0.0) {
>>>>>>> d721e979
	return;
}

void FluxHandler::initializeFluxHandler(const IReactionNetwork& network,
		int surfacePos, std::vector<double> grid) {
	// Set the grid
	xGrid = grid;

	if (xGrid.size() == 0)
		return;

	// Compute the norm factor because the fit function has an
	// arbitrary amplitude
	normFactor = 0.0;
	// Loop on the x grid points skipping the first after the surface position
	// and last because of the boundary conditions
	for (int i = surfacePos + 1; i < xGrid.size() - 3; i++) {
		// Get the x position
		double x = xGrid[i + 1] - xGrid[surfacePos + 1];

		// Add the the value of the function times the step size
<<<<<<< HEAD
		normFactor += FitFunction(x) * (xGrid[i] - xGrid[i - 1]);
=======
		normFactor += FitFunction(x) * (xGrid[i + 1] - xGrid[i]);
>>>>>>> d721e979
	}

	// Factor the incident flux will be multiplied by to get
	// the wanted intensity
	double fluxNormalized = 0.0;
	if (normFactor > 0.0)
		fluxNormalized = fluxAmplitude / normFactor;

	// Clear the flux vector
	incidentFluxVec.clear();
	// The first value corresponding to the surface position should always be 0.0
	incidentFluxVec.push_back(0.0);

	// Starts a i = surfacePos + 1 because the first value was already put in the vector
	for (int i = surfacePos + 1; i < xGrid.size() - 3; i++) {
		// Get the x position
		auto x = xGrid[i + 1] - xGrid[surfacePos + 1];

		// Compute the flux value
		double incidentFlux = fluxNormalized * FitFunction(x);
		// Add it to the vector
		incidentFluxVec.push_back(incidentFlux);
	}

	// The last value should always be 0.0 because of boundary conditions
	incidentFluxVec.push_back(0.0);

	return;
}

void FluxHandler::recomputeFluxHandler(int surfacePos) {
	// Factor the incident flux will be multiplied by
	double fluxNormalized = 0.0;
	if (normFactor > 0.0)
		fluxNormalized = fluxAmplitude / normFactor;

	// Starts a i = surfacePos + 1 because the first values were already put in the vector
	for (int i = surfacePos + 1; i < xGrid.size() - 3; i++) {
		// Get the x position
		auto x = xGrid[i + 1] - xGrid[surfacePos + 1];

		// Compute the flux value
		double incidentFlux = fluxNormalized * FitFunction(x);
		// Add it to the vector
		incidentFluxVec[i - surfacePos] = incidentFlux;
	}

	return;
}

void FluxHandler::initializeTimeProfile(const std::string& fileName) {
	// Set use time profile to true
	useTimeProfile = true;

	// Open file dataFile.dat containing the time and amplitude
	std::ifstream inputFile(fileName.c_str());
	std::string line;

	// Read the file and store the values in the two vectors
	while (getline(inputFile, line)) {
		if (!line.length() || line[0] == '#')
			continue;
		double xamp = 0.0, yamp = 0.0;
		sscanf(line.c_str(), "%lf %lf", &xamp, &yamp);
		time.push_back(xamp);
		amplitudes.push_back(yamp);
	}

	return;
}

double FluxHandler::getProfileAmplitude(double currentTime) const {
	// Initialize the amplitude to return
	double f = 0.0;

	// If the time is smaller than or equal than the first stored time
	if (currentTime <= time[0])
		return f = amplitudes[0];

	// If the time is larger or equal to the last stored time
	if (currentTime >= time[time.size() - 1])
		return f = amplitudes[time.size() - 1];

	// Else loop to determine the interval the time falls in
	// i.e. time[k] < time < time[k + 1]
	for (unsigned int k = 0; k < time.size() - 1; k++) {
		if (currentTime < time[k])
			continue;
		if (currentTime > time[k + 1])
			continue;

		// Compute the amplitude following a linear interpolation between
		// the two stored values
		f = amplitudes[k]
				+ (amplitudes[k + 1] - amplitudes[k]) * (currentTime - time[k])
						/ (time[k + 1] - time[k]);
		break;
	}

	return f;
}

void FluxHandler::computeIncidentFlux(double currentTime,
		double *updatedConcOffset, int xi, int surfacePos) {
	// Recompute the flux vector if a time profile is used
	if (useTimeProfile) {
		fluxAmplitude = getProfileAmplitude(currentTime);
		recomputeFluxHandler(surfacePos);
	}

	if (incidentFluxVec.size() == 0) {
<<<<<<< HEAD
		updatedConcOffset[fluxIndex] += fluxAmplitude;
=======
		updatedConcOffset[fluxIndices[0]] += fluxAmplitude;
>>>>>>> d721e979
		return;
	}

	// Update the concentration array
	updatedConcOffset[fluxIndices[0]] += incidentFluxVec[xi - surfacePos];

	return;
}

void FluxHandler::incrementFluence(double dt) {
	// The fluence is the flux times the time
	fluence += fluxAmplitude * dt;

	return;
}

double FluxHandler::getFluence() const {
	return fluence;
}

void FluxHandler::setFluxAmplitude(double flux) {
	fluxAmplitude = flux;
}

double FluxHandler::getFluxAmplitude() const {
	return fluxAmplitude;
}

} // end namespace xolotlCore<|MERGE_RESOLUTION|>--- conflicted
+++ resolved
@@ -10,12 +10,7 @@
 namespace xolotlCore {
 
 FluxHandler::FluxHandler() :
-<<<<<<< HEAD
-		fluence(0.0), fluxAmplitude(0.0), fluxIndex(-1), useTimeProfile(false), normFactor(
-				0.0) {
-=======
 		fluence(0.0), fluxAmplitude(0.0), useTimeProfile(false), normFactor(0.0) {
->>>>>>> d721e979
 	return;
 }
 
@@ -37,11 +32,7 @@
 		double x = xGrid[i + 1] - xGrid[surfacePos + 1];
 
 		// Add the the value of the function times the step size
-<<<<<<< HEAD
-		normFactor += FitFunction(x) * (xGrid[i] - xGrid[i - 1]);
-=======
 		normFactor += FitFunction(x) * (xGrid[i + 1] - xGrid[i]);
->>>>>>> d721e979
 	}
 
 	// Factor the incident flux will be multiplied by to get
@@ -153,11 +144,7 @@
 	}
 
 	if (incidentFluxVec.size() == 0) {
-<<<<<<< HEAD
-		updatedConcOffset[fluxIndex] += fluxAmplitude;
-=======
 		updatedConcOffset[fluxIndices[0]] += fluxAmplitude;
->>>>>>> d721e979
 		return;
 	}
 
@@ -186,4 +173,8 @@
 	return fluxAmplitude;
 }
 
+double FluxHandler::getFluxRate() const {
+	return fluxAmplitude / normFactor;
+}
+
 } // end namespace xolotlCore