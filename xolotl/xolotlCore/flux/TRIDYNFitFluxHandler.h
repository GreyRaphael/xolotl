#ifndef TRIDYNFITFLUXHANDLER_H
#define TRIDYNFITFLUXHANDLER_H

#include "FluxHandler.h"
#include <cmath>
#include <TokenizedLineReader.h>
#include <string.h>
#include <iostream>
#include <fstream>
#include <mpi.h>
#include <experimental/PSIReactionNetwork.h>

namespace xolotlCore {

/**
 * This class realizes the IFluxHandler interface to calculate the incident helium flux
 * for a (100) oriented tungsten material using TRIDYN input data.
 */
class TRIDYNFitFluxHandler: public FluxHandler {
private:

	/**
	 * Parameters for the polynomial fits that will be read from a file
	 */
	std::vector<std::vector<double> > fitParams;

	/**
	 * The total depths on which the flux is defined.
	 */
	std::vector<double> totalDepths;

	/**
	 * The reduction factor between He and other depositions.
	 */
	std::vector<double> reductionFactors;

	/**
	 * Value of the fit function integrated on the grid.
	 */
	std::vector<double> normFactors;

	/**
	 * Function that calculate the flux of He at a given position x (in nm).
	 * This function is not normalized. The surface is supposed to be (100).
	 *
	 * @param x The position where to evaluate the fit
	 * @param i The indice of the fit
	 * @return The evaluated value
	 */
	double FitFunction(double x, int i) {
		if (x > totalDepths[i])
			return 0.0;

		// Compute the polynomial fit
		auto params = fitParams[i];
		double value = params[0] + params[1] * x + params[2] * pow(x, 2.0)
				+ params[3] * pow(x, 3.0) + params[4] * pow(x, 4.0)
				+ params[5] * pow(x, 5.0) + params[6] * pow(x, 6.0)
				+ params[7] * pow(x, 7.0) + params[8] * pow(x, 8.0)
				+ params[9] * pow(x, 9.0) + params[10] * pow(x, 10.0)
				+ params[11] * pow(x, 11.0) + params[12] * pow(x, 12.0)
				+ params[13] * pow(x, 13.0) + params[14] * pow(x, 14.0)
				+ params[15] * pow(x, 15.0);

		return std::max(value, 0.0);
	}

public:

	/**
	 * The constructor
	 */
	TRIDYNFitFluxHandler() {
	}

	/**
	 * The Destructor
	 */
	~TRIDYNFitFluxHandler() {
	}

	/**
	 * Compute and store the incident flux values at each grid point.
	 * \see IFluxHandler.h
	 */
<<<<<<< HEAD
	void initializeFluxHandler(experimental::IReactionNetwork &network,
			int surfacePos, std::vector<double> grid) {
=======
	void initializeFluxHandler(const IReactionNetwork& network, int surfacePos,
			std::vector<double> grid) {
>>>>>>> 8ccda517
		// Clear everything
		incidentFluxVec.clear();
		fluxIndices.clear();
		amplitudes.clear();
		fitParams.clear();
		totalDepths.clear();
		reductionFactors.clear();
		normFactors.clear();

		// Set the grid
		xGrid = grid;

		// Read the parameter file
		std::ifstream paramFile;
		paramFile.open("tridyn.dat");

		// Gets the process ID
		int procId;
		MPI_Comm_rank(MPI_COMM_WORLD, &procId);

		if (!paramFile.good()) {
			// Print a message
			if (procId == 0)
				std::cout
						<< "No parameter files for TRIDYN flux, the flux will be 0"
						<< std::endl;
		} else {
			// Build an input stream from the string
			xolotlCore::TokenizedLineReader<std::string> reader;
			// Get the line
			std::string line;
			getline(paramFile, line);
			auto lineSS = std::make_shared<std::istringstream>(line);
			reader.setInputStream(lineSS);

			using NetworkType =
			experimental::PSIReactionNetwork<experimental::PSIFullSpeciesList>;
			auto psiNetwork = dynamic_cast<NetworkType*>(&network);

			// Read the first line
			auto tokens = reader.loadLine();
			// And start looping on the lines
			int index = 0;
			while (tokens.size() > 0) {
				NetworkType::Composition comp = NetworkType::Composition::zero();

				// Read the cluster type
				NetworkType::Species clusterSpecies;
				if (tokens[0] == "He")
					clusterSpecies = NetworkType::Species::He;
				else if (tokens[0] == "I")
					clusterSpecies = NetworkType::Species::I;
				else if (tokens[0] == "D")
					clusterSpecies = NetworkType::Species::D;
				else if (tokens[0] == "T")
					clusterSpecies = NetworkType::Species::T;
				else if (tokens[0] == "V")
					clusterSpecies = NetworkType::Species::V;
				else {
					// Print a message
					if (procId == 0)
						std::cout
								<< "Unrecognize type for cluster in TRIDYN flux: "
								<< tokens[0] << "." << std::endl;
				}
				// Get the cluster
				comp[clusterSpecies] = std::stoi(tokens[1]);
				auto cluster = psiNetwork->findCluster(comp, plsm::onHost);
				// Check that it is present in the network
				if (cluster.getId() == NetworkType::invalidIndex()) {
					throw std::string(
							"\nThe requested cluster is not present in the network: "
									+ tokens[0] + "_" + tokens[1]
									+ ", cannot use the flux option!");
				} else
					fluxIndices.push_back(cluster.getId());

				// Get the reduction factor
				reductionFactors.push_back(std::stod(tokens[2]));

				// Check if the reduction factor is positive
				if (reductionFactors[index] < 0.0) {
					// Print a message
					if (procId == 0)
						std::cout
								<< "One of the reduction factors for the TRIDYN flux is negative, "
										"check if this is really what you want to do."
								<< std::endl;
				}

				// Set the parameters for the fit
				getline(paramFile, line);
				lineSS = std::make_shared<std::istringstream>(line);
				reader.setInputStream(lineSS);
				tokens = reader.loadLine();
				std::vector<double> params;
				params.push_back(std::stod(tokens[0]));
				params.push_back(std::stod(tokens[1]));
				params.push_back(std::stod(tokens[2]));
				params.push_back(std::stod(tokens[3]));
				params.push_back(std::stod(tokens[4]));
				params.push_back(std::stod(tokens[5]));
				params.push_back(std::stod(tokens[6]));
				params.push_back(std::stod(tokens[7]));
				params.push_back(std::stod(tokens[8]));
				params.push_back(std::stod(tokens[9]));
				params.push_back(std::stod(tokens[10]));
				params.push_back(std::stod(tokens[11]));
				params.push_back(std::stod(tokens[12]));
				params.push_back(std::stod(tokens[13]));
				params.push_back(std::stod(tokens[14]));
				params.push_back(std::stod(tokens[15]));
				fitParams.push_back(params);
				// Set the total depth where the fit is defined
				totalDepths.push_back(std::stod(tokens[16]) + 0.1);

				if (xGrid.size() > 0) {
					// Compute the norm factor because the fit function has an
					// arbitrary amplitude
					normFactors.push_back(0.0);
					incidentFluxVec.push_back(std::vector<double>());
					// Loop on the x grid points skipping the first after the surface position
					// and last because of the boundary conditions
					for (int i = surfacePos + 1; i < xGrid.size() - 3; i++) {
						// Get the x position
						double x = (xGrid[i] + xGrid[i + 1]) / 2.0
								- xGrid[surfacePos + 1];

						// Add the the value of the function times the step size
						normFactors[index] += FitFunction(x, index)
								* (xGrid[i + 1] - xGrid[i]);
					}

					// Factor the incident flux will be multiplied by to get
					// the wanted intensity
					double fluxNormalized = 0.0;
					if (normFactors[index] > 0.0) {
						fluxNormalized = fluxAmplitude * reductionFactors[index]
								/ normFactors[index];
					}

					// Clear the flux vector
					incidentFluxVec[index].clear();
					// The first value corresponding to the surface position should always be 0.0
					incidentFluxVec[index].push_back(0.0);

					// Starts at i = surfacePos + 1 because the first value was already put in the vector
					for (int i = surfacePos + 1; i < xGrid.size() - 3; i++) {
						// Get the x position
						auto x = (xGrid[i] + xGrid[i + 1]) / 2.0
								- xGrid[surfacePos + 1];

						// Compute the flux value
						double incidentFlux = fluxNormalized
								* FitFunction(x, index);
						// Add it to the vector
						incidentFluxVec[index].push_back(incidentFlux);
					}

					// The last value should always be 0.0 because of boundary conditions
					incidentFluxVec[index].push_back(0.0);
				}

				// Read the next line
				getline(paramFile, line);
				lineSS = std::make_shared<std::istringstream>(line);
				reader.setInputStream(lineSS);
				tokens = reader.loadLine();
				// Increase the index
				index++;
			}

			// Prints both incident vectors in a file
			if (procId == 0 && incidentFluxVec.size() > 0) {
				std::ofstream outputFile;
				outputFile.open("incidentVectors.txt");
				for (int i = 0; i < incidentFluxVec[0].size(); i++) {
					outputFile
							<< (grid[surfacePos + i] + grid[surfacePos + i + 1])
									/ 2.0 - grid[surfacePos + 1] << " ";
					for (int j = 0; j < index; j++)
						outputFile << incidentFluxVec[j][i] << " ";
					outputFile << std::endl;
				}
				outputFile.close();
			}
		}

		// Close the file
		paramFile.close();

		return;
	}

	/**
	 * This operation computes the flux due to incoming particles at a given grid point.
	 * \see IFluxHandler.h
	 */
	void computeIncidentFlux(double currentTime, double *updatedConcOffset,
			int xi, int surfacePos) {
		// Recompute the flux vector if a time profile is used
		if (useTimeProfile) {
			fluxAmplitude = getProfileAmplitude(currentTime);
			recomputeFluxHandler(surfacePos);
		}

		if (xGrid.size() == 0) {
			// Update the concentration array
			for (int i = 0; i < fluxIndices.size(); i++) {
				updatedConcOffset[fluxIndices[i]] += fluxAmplitude
						* reductionFactors[i];
			}

			return;
		}

		// Update the concentration array
		for (int i = 0; i < fluxIndices.size(); i++) {
			updatedConcOffset[fluxIndices[i]] += incidentFluxVec[i][xi
					- surfacePos];
		}

		return;
	}

	void recomputeFluxHandler(int surfacePos) {
		// Loop on the different types of clusters, He, W, D, t
		for (int index = 0; index < fluxIndices.size(); index++) {

			// Factor the incident flux will be multiplied by
			double fluxNormalized = 0.0;
			if (normFactors[index] > 0.0)
				fluxNormalized = fluxAmplitude * reductionFactors[index]
						/ normFactors[index];

			// Starts a i = surfacePos + 1 because the first values were already put in the vector
			for (int i = surfacePos + 1; i < xGrid.size() - 3; i++) {
				// Get the x position
				auto x = (xGrid[i] + xGrid[i + 1]) / 2.0
						- xGrid[surfacePos + 1];

				// Compute the flux value
				double incidentFlux = fluxNormalized * FitFunction(x, index);
				// Add it to the vector
				incidentFluxVec[index][i - surfacePos] = incidentFlux;
			}
		}

		return;
	}

};
//end class TRIDYNFitFluxHandler

}

#endif<|MERGE_RESOLUTION|>--- conflicted
+++ resolved
@@ -83,13 +83,8 @@
 	 * Compute and store the incident flux values at each grid point.
 	 * \see IFluxHandler.h
 	 */
-<<<<<<< HEAD
 	void initializeFluxHandler(experimental::IReactionNetwork &network,
 			int surfacePos, std::vector<double> grid) {
-=======
-	void initializeFluxHandler(const IReactionNetwork& network, int surfacePos,
-			std::vector<double> grid) {
->>>>>>> 8ccda517
 		// Clear everything
 		incidentFluxVec.clear();
 		fluxIndices.clear();
@@ -134,7 +129,8 @@
 			// And start looping on the lines
 			int index = 0;
 			while (tokens.size() > 0) {
-				NetworkType::Composition comp = NetworkType::Composition::zero();
+				NetworkType::Composition comp =
+						NetworkType::Composition::zero();
 
 				// Read the cluster type
 				NetworkType::Species clusterSpecies;
