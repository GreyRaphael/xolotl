#include <iostream>
#include <string>
#include "boost/program_options.hpp"
#include <XFile.h>
#include <MPIUtils.h>

namespace bpo = boost::program_options;
namespace xcore = xolotlCore;

<<<<<<< HEAD


int
main(int argc, char* argv[]) {

    int ret = 0;


    try {

        MPI_Init(&argc, &argv);


    	// Get the MPI communicator
    	auto xolotlComm = xolotlCore::MPIUtils::getMPIComm();
        // Determine our place in the MPI world.
        int cwRank;
        int cwSize;
        MPI_Comm_rank(xolotlComm, &cwRank);
        MPI_Comm_size(xolotlComm, &cwSize);

        // We have to be an MPI program,
        // but for now we only support a single process.
        if(cwSize > 1) {
            throw std::runtime_error("Multiple MPI processes not yet supported.  Run with 1 proc.");
        }

        // Parse the command line options.
        bool shouldRun = true;
        bpo::options_description desc("Supported options");
        desc.add_options()
            ("help", "show this help message")
            ("infile", bpo::value<std::string>(), "input file name")
        ;

        bpo::variables_map opts;
        bpo::store(bpo::parse_command_line(argc, argv, desc), opts);
        bpo::notify(opts);

        if(opts.count("help")) {
            std::cout << desc << '\n';
            shouldRun = false;
        }

        if((opts.count("infile") == 0) or
                opts["infile"].as<std::string>().empty()) {
            std::cerr << "input file name must not be empty" << std::endl;
            shouldRun = false;
            ret = 1;
        }

        if(shouldRun) {

            std::string fname = opts["infile"].as<std::string>();

            // Open the file.
            xcore::XFile xfile(fname,
            		xolotlComm,
                    xolotlCore::XFile::AccessMode::OpenReadWrite);

            // Determine the number of grid points.
            auto headerGroup = xfile.getGroup<xcore::XFile::HeaderGroup>();
            assert(headerGroup);
            xcore::HDF5File::Attribute<int> nxAttr(*headerGroup, "nx");
            auto nx = nxAttr.get();

            // Determine the last timestep written to the file.
            auto concGroup = xfile.getGroup<xcore::XFile::ConcentrationGroup>();
            assert(concGroup);
            xcore::HDF5File::Attribute<int> lastTimestepAttr(*concGroup, "lastTimeStep");
            auto lastTimeStep = lastTimestepAttr.get();


            std::cout << "nx: " << nx << '\n'
                << "last time step: " << lastTimeStep 
                << std::endl;

            // Open the timestep group associated with the 
            // last written timestep.
            auto tsGroup = concGroup->getLastTimestepGroup();
            assert(tsGroup);

            // Convert the last written timestep's concentrations to 
            // the new representation.
            xcore::XFile::TimestepGroup::Concs1DType allConcs(nx);
            for(auto x = 0; x < nx; ++x) {
                // Read the concentrations for the current position.
                std::ostringstream dsNameStr;
                dsNameStr << "position_" << x << "-1_-1";
                std::string dsName = dsNameStr.str();
                std::cout << "Reading conc data for gridpoint " << x << " from dataset " << dsName << std::endl;
                auto oldData = tsGroup->readGridPoint(x);
                auto nConcs = oldData.size();

                // Store into our ragged 2D representation.
                for(auto i = 0; i < nConcs; ++i) {
                    auto l = oldData[i][0];
                    auto conc = oldData[i][1];
                    allConcs[x].emplace_back(l, conc);
                }
            }

            // Write the dataset to the file.
            tsGroup->writeConcentrations(xfile, 0, allConcs);
        }
    }
    catch(std::exception& e) {
        std::cerr << e.what() << std::endl;
        ret = 1;
    }
    catch(...) {
        std::cerr << "Unrecognized exception caught." << std::endl;
        ret = 1;
    }

    // clean up
    MPI_Finalize();

    return ret;
=======
int main(int argc, char* argv[]) {

	int ret = 0;

	try {

		MPI_Init(&argc, &argv);

		// Determine our place in the MPI world.
		int cwRank;
		int cwSize;
		MPI_Comm_rank(MPI_COMM_WORLD, &cwRank);
		MPI_Comm_size(MPI_COMM_WORLD, &cwSize);

		// We have to be an MPI program,
		// but for now we only support a single process.
		if (cwSize > 1) {
			throw std::runtime_error(
					"Multiple MPI processes not yet supported.  Run with 1 proc.");
		}

		// Parse the command line options.
		bool shouldRun = true;
		bpo::options_description desc("Supported options");
		desc.add_options()("help", "show this help message")("infile",
				bpo::value<std::string>(), "input file name");

		bpo::variables_map opts;
		bpo::store(bpo::parse_command_line(argc, argv, desc), opts);
		bpo::notify(opts);

		if (opts.count("help")) {
			std::cout << desc << '\n';
			shouldRun = false;
		}

		if ((opts.count("infile") == 0)
				or opts["infile"].as<std::string>().empty()) {
			std::cerr << "input file name must not be empty" << std::endl;
			shouldRun = false;
			ret = 1;
		}

		if (shouldRun) {

			std::string fname = opts["infile"].as<std::string>();

			// Open the file.
			xcore::XFile xfile(fname,
			MPI_COMM_WORLD, xolotlCore::XFile::AccessMode::OpenReadWrite);

			// Determine the number of grid points.
			auto headerGroup = xfile.getGroup<xcore::XFile::HeaderGroup>();
			assert(headerGroup);
			xcore::HDF5File::Attribute<int> nxAttr(*headerGroup, "nx");
			auto nx = nxAttr.get();

			// Determine the last timestep written to the file.
			auto concGroup = xfile.getGroup<xcore::XFile::ConcentrationGroup>();
			assert(concGroup);
			xcore::HDF5File::Attribute<int> lastTimestepAttr(*concGroup,
					"lastTimeStep");
			auto lastTimeStep = lastTimestepAttr.get();

			std::cout << "nx: " << nx << '\n' << "last time step: "
					<< lastTimeStep << std::endl;

			// Open the timestep group associated with the
			// last written timestep.
			auto tsGroup = concGroup->getLastTimestepGroup();
			assert(tsGroup);

			// Convert the last written timestep's concentrations to
			// the new representation.
			xcore::XFile::TimestepGroup::Concs1DType allConcs(nx);
			for (auto x = 0; x < nx; ++x) {
				// Read the concentrations for the current position.
				std::ostringstream dsNameStr;
				dsNameStr << "position_" << x << "-1_-1";
				std::string dsName = dsNameStr.str();
				std::cout << "Reading conc data for gridpoint " << x
						<< " from dataset " << dsName << std::endl;
				auto oldData = tsGroup->readGridPoint(x);
				auto nConcs = oldData.size();

				// Store into our ragged 2D representation.
				for (auto i = 0; i < nConcs; ++i) {
					auto l = oldData[i][0];
					auto conc = oldData[i][1];
					allConcs[x].emplace_back(l, conc);
				}
			}

			// Write the dataset to the file.
			tsGroup->writeConcentrations(xfile, 0, allConcs);
		}
	} catch (std::exception& e) {
		std::cerr << e.what() << std::endl;
		ret = 1;
	} catch (...) {
		std::cerr << "Unrecognized exception caught." << std::endl;
		ret = 1;
	}

	// clean up
	MPI_Finalize();

	return ret;
>>>>>>> 5eca44f2
}
<|MERGE_RESOLUTION|>--- conflicted
+++ resolved
@@ -7,127 +7,6 @@
 namespace bpo = boost::program_options;
 namespace xcore = xolotlCore;
 
-<<<<<<< HEAD
-
-
-int
-main(int argc, char* argv[]) {
-
-    int ret = 0;
-
-
-    try {
-
-        MPI_Init(&argc, &argv);
-
-
-    	// Get the MPI communicator
-    	auto xolotlComm = xolotlCore::MPIUtils::getMPIComm();
-        // Determine our place in the MPI world.
-        int cwRank;
-        int cwSize;
-        MPI_Comm_rank(xolotlComm, &cwRank);
-        MPI_Comm_size(xolotlComm, &cwSize);
-
-        // We have to be an MPI program,
-        // but for now we only support a single process.
-        if(cwSize > 1) {
-            throw std::runtime_error("Multiple MPI processes not yet supported.  Run with 1 proc.");
-        }
-
-        // Parse the command line options.
-        bool shouldRun = true;
-        bpo::options_description desc("Supported options");
-        desc.add_options()
-            ("help", "show this help message")
-            ("infile", bpo::value<std::string>(), "input file name")
-        ;
-
-        bpo::variables_map opts;
-        bpo::store(bpo::parse_command_line(argc, argv, desc), opts);
-        bpo::notify(opts);
-
-        if(opts.count("help")) {
-            std::cout << desc << '\n';
-            shouldRun = false;
-        }
-
-        if((opts.count("infile") == 0) or
-                opts["infile"].as<std::string>().empty()) {
-            std::cerr << "input file name must not be empty" << std::endl;
-            shouldRun = false;
-            ret = 1;
-        }
-
-        if(shouldRun) {
-
-            std::string fname = opts["infile"].as<std::string>();
-
-            // Open the file.
-            xcore::XFile xfile(fname,
-            		xolotlComm,
-                    xolotlCore::XFile::AccessMode::OpenReadWrite);
-
-            // Determine the number of grid points.
-            auto headerGroup = xfile.getGroup<xcore::XFile::HeaderGroup>();
-            assert(headerGroup);
-            xcore::HDF5File::Attribute<int> nxAttr(*headerGroup, "nx");
-            auto nx = nxAttr.get();
-
-            // Determine the last timestep written to the file.
-            auto concGroup = xfile.getGroup<xcore::XFile::ConcentrationGroup>();
-            assert(concGroup);
-            xcore::HDF5File::Attribute<int> lastTimestepAttr(*concGroup, "lastTimeStep");
-            auto lastTimeStep = lastTimestepAttr.get();
-
-
-            std::cout << "nx: " << nx << '\n'
-                << "last time step: " << lastTimeStep 
-                << std::endl;
-
-            // Open the timestep group associated with the 
-            // last written timestep.
-            auto tsGroup = concGroup->getLastTimestepGroup();
-            assert(tsGroup);
-
-            // Convert the last written timestep's concentrations to 
-            // the new representation.
-            xcore::XFile::TimestepGroup::Concs1DType allConcs(nx);
-            for(auto x = 0; x < nx; ++x) {
-                // Read the concentrations for the current position.
-                std::ostringstream dsNameStr;
-                dsNameStr << "position_" << x << "-1_-1";
-                std::string dsName = dsNameStr.str();
-                std::cout << "Reading conc data for gridpoint " << x << " from dataset " << dsName << std::endl;
-                auto oldData = tsGroup->readGridPoint(x);
-                auto nConcs = oldData.size();
-
-                // Store into our ragged 2D representation.
-                for(auto i = 0; i < nConcs; ++i) {
-                    auto l = oldData[i][0];
-                    auto conc = oldData[i][1];
-                    allConcs[x].emplace_back(l, conc);
-                }
-            }
-
-            // Write the dataset to the file.
-            tsGroup->writeConcentrations(xfile, 0, allConcs);
-        }
-    }
-    catch(std::exception& e) {
-        std::cerr << e.what() << std::endl;
-        ret = 1;
-    }
-    catch(...) {
-        std::cerr << "Unrecognized exception caught." << std::endl;
-        ret = 1;
-    }
-
-    // clean up
-    MPI_Finalize();
-
-    return ret;
-=======
 int main(int argc, char* argv[]) {
 
 	int ret = 0;
@@ -236,5 +115,4 @@
 	MPI_Finalize();
 
 	return ret;
->>>>>>> 5eca44f2
 }
