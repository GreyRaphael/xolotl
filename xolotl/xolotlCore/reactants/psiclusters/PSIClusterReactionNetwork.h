#ifndef PSI_CLUSTER_REACTION_NETWORK_H
#define PSI_CLUSTER_REACTION_NETWORK_H

// Includes
#include <iostream>
#include <iomanip>
#include <string>
#include <vector>
#include <memory>
#include <map>
#include <unordered_map>
#include <algorithm>
#include "ReactionNetwork.h"
#include "PSISuperCluster.h"
#include "ReactantType.h"

namespace xolotlCore {

/**
 *  This class manages the set of reactants and compound reactants (
 *  combinations of normal reactants) for PSI clusters. It also manages a
 *  set of properties that describes the total collection.
 *
 *  This class is a very heavyweight class that should not be abused.
 *
 *  Reactants that are added to this network must be added as with shared_ptrs.
 *  Furthermore, reactants that are added to this network have their ids set to
 *  a network specific id. Reactants should not be shared between separate
 *  instances of a PSIClusterReactionNetwork.
 */
class PSIClusterReactionNetwork: public ReactionNetwork {

private:
	/**
	 * Concise name for map supporting quick lookup of supercluster containing
	 * specifc number of He and V.
	 *
	 * We could use a map, but because we expect it to be dense (i.e.,
	 * most pairs of He and V counts will have a valid super cluster),
	 * a 2D matrix indexed by nHe and nV gives better performance for
	 * lookups without costing too much more (if any) in terms of memory.
	 * We use a vector of vectors instead of array of arrays because
	 * we don't know the dimensions at compile time.  We use a vector of
	 * vectors instead of a single vector with more complex indexing
	 * to simplify indexing.  It may be worthwhile to compare performance
	 * with a single vector implementation to see if the single
	 * memory allocation ends up giving better performance.
	 */
	using HeVToSuperClusterMap = std::vector<std::vector<ReactantMap::const_iterator> >;

	/**
	 * Map supporting quick identification of super cluster containing
	 * given number of He and V.
	 */
	HeVToSuperClusterMap superClusterLookupMap;

	//! The dimension of the phase space
	int psDim = 0;

	//! The indexList.
	Array<int, 5> indexList;

	/**
	 * Calculate the dissociation constant of the first cluster with respect to
	 * the single-species cluster of the same type based on the current clusters
	 * atomic volume, reaction rate constant, and binding energies.
	 *
	 * @param reaction The reaction
	 * @return The dissociation constant
	 */
	double calculateDissociationConstant(
			const DissociationReaction& reaction) const override;

	/**
	 * Calculate the binding energy for the dissociation cluster to emit the single
	 * and second cluster.
	 *
	 * @param reaction The reaction
	 * @return The binding energy corresponding to this dissociation
	 */
	double computeBindingEnergy(const DissociationReaction& reaction) const
			override;

	/**
	 * Find the super cluster that contains the original cluster with nHe
	 * helium atoms and nV vacancies.
	 *
	 * @param nHe The number of helium atoms
	 * @param nD The number of deuterium atoms
	 * @param nT The number of tritium atoms
	 * @param nV The number of vacancies
	 * @return The super cluster representing the cluster with nHe helium
	 * and nV vacancies, or nullptr if no such cluster exists.
	 */
	IReactant * getSuperFromComp(IReactant::SizeType nHe,
			IReactant::SizeType nD, IReactant::SizeType nT,
			IReactant::SizeType nV);

	ProductionReaction& defineReactionBase(IReactant& r1, IReactant& r2,
			int a[4] = defaultInit, bool secondProduct = false)
					__attribute__((always_inline)) {

		// Add a production reaction to our network.
		std::unique_ptr<ProductionReaction> reaction(
				new ProductionReaction(r1, r2));
		auto& prref = add(std::move(reaction));

		// Tell the reactants that they are involved in this reaction
		// if this is not the second product
		if (secondProduct)
			return prref;

		r1.participateIn(prref, a);
		r2.participateIn(prref, a);

		return prref;
	}

	void defineAnnihilationReaction(IReactant& r1, IReactant& r2,
			IReactant& product) {

		// Define the basic reaction.
		auto& reaction = defineReactionBase(r1, r2);

		// Tell the product it results from the reaction.
		product.resultFrom(reaction);
	}

	void defineCompleteAnnihilationReaction(IReactant& r1, IReactant& r2) {

		// Define the basic reaction
		defineReactionBase(r1, r2);

		// Nothing else to do since there is no product.
	}

	void defineProductionReaction(IReactant& r1, IReactant& super,
			IReactant& product, int a[4] = defaultInit, int b[4] = defaultInit,
			bool secondProduct = false) {
		// Define the basic production reaction.
		auto& reaction = defineReactionBase(r1, super, b, secondProduct);

		// Tell product it is a product of this reaction.
		product.resultFrom(reaction, a, b);

		if (secondProduct)
			return;

		// Check if reverse reaction is allowed.
		checkForDissociation(product, reaction, a, b);
	}

	/**
	 * Define a batch of production reactions for the given
	 * pair of reactants.
	 *
	 * @param r1 A reactant involved in a production reaction.
	 * @param r2 The super reactant involved in a production reaction.
	 * @param pris Information about reactants are involved with each reaction.
	 * @param secondProduct If we are setting the reaction for the second product.
	 */
	void defineProductionReactions(IReactant& r1, IReactant& super,
			const std::vector<PendingProductionReactionInfo>& pris,
			bool secondProduct = false);

	// TODO should we default a, b, c, d to 0?
	void defineDissociationReaction(ProductionReaction& forwardReaction,
			IReactant& emitting, int a[4] = defaultInit,
			int b[4] = defaultInit) {

		std::unique_ptr<DissociationReaction> dissociationReaction(
				new DissociationReaction(emitting, forwardReaction.first,
						forwardReaction.second, &forwardReaction));
		auto& drref = add(std::move(dissociationReaction));

		// Tell the reactants that they are in this reaction
		forwardReaction.first.participateIn(drref, a, b);
		forwardReaction.second.participateIn(drref, a, b);
		emitting.emitFrom(drref, a);
	}

	/**
	 * Define a batch of dissociation reactions for the given
	 * forward reaction.
	 *
	 * @param forwardReaction The forward reaction in question.
	 * @param prodMap Map of reaction parameters, keyed by the product
	 * of the reaction.
	 */
	// TODO possible to use a ref for the key?
	using ProductToProductionMap =
	std::unordered_map<IReactant*, std::vector<PendingProductionReactionInfo> >;

	void defineDissociationReactions(ProductionReaction& forwardReaction,
			const ProductToProductionMap& prodMap);

	/**
	 * Check whether dissociation reaction is allowed for
	 * given production reaction.
	 *
	 * @param emittingReactant The reactant that would emit the pair
	 * @param reaction The reaction to test.
	 * @return true iff dissociation for the given reaction is allowed.
	 */
	bool canDissociate(IReactant& emittingReactant,
			ProductionReaction& reaction) const;

	/**
	 * Add the dissociation connectivity for the reverse reaction if it is allowed.
	 *
	 * @param emittingReactant The reactant that would emit the pair
	 * @param reaction The reaction we want to reverse
	 * @param a The helium number for the emitting superCluster
	 * @param b The vacancy number for the emitting superCluster
	 *
	 */
	void checkForDissociation(IReactant& emittingReactant,
			ProductionReaction& reaction, int a[4] = defaultInit, int b[4] =
					defaultInit);

	/**
	 * Determine the column indices for partials, He momentum partials,
	 * or V momentum partials.
	 *
	 * @param reactantIndex  Index within PETSc data of slice for desired
	 *      type of partials.
	 * @param size Array containing number of valid partials for given reactant.
	 * @param indices Array containing the indices of the valid partials
	 *      for the given reactant.
	 */
	void FindPartialsColumnIndices(size_t reactantIndex, std::vector<int>& size,
			int* indices) const;

public:

	/**
	 * Default constructor, deleted to force construction using parameters.
	 */
	PSIClusterReactionNetwork() = delete;

	/**
	 * The Constructor
	 *
	 * @param registry The performance handler registry
	 */
	PSIClusterReactionNetwork(
			std::shared_ptr<xolotlPerf::IHandlerRegistry> registry);

	/**
	 * Copy constructor, deleted to prevent use.
	 */
	PSIClusterReactionNetwork(const PSIClusterReactionNetwork& other) = delete;

	/**
	 * Computes the full reaction connectivity matrix for this network.
	 */
	void createReactionConnectivity();

	/**
	 * This operation sets the temperature at which the reactants currently
	 * exists. It calls setTemperature() on each reactant.
	 *
	 * This is the simplest way to set the temperature for all reactants is to
	 * call the ReactionNetwork::setTemperature() operation.
	 *
	 * @param temp The new temperature
	 */
	void setTemperature(double temp) override;

	/**
	 * This operation reinitializes the network.
	 *
	 * It computes the cluster Ids and network size from the allReactants vector.
	 */
	void reinitializeNetwork() override;

	/**
	 * This method redefines the connectivities for each cluster in the
	 * allReactans vector.
	 */
	void reinitializeConnectivities() override;

	/**
	 * This operation updates the concentrations for all reactants in the
	 * network from an array.
	 *
	 * @param concentrations The array of doubles that will be for the
	 * concentrations. This operation does NOT create, destroy or resize the
	 * array. Properly aligning the array in memory so that this operation
	 * does not overrun is up to the caller.
	 */
	void updateConcentrationsFromArray(double * concentrations) override;

	/**
	 * This operation returns the size or number of reactants and momentums in the network.
	 *
	 * @return The number of degrees of freedom
	 */
	virtual int getDOF() const override {
		return size() + (psDim - 1) * getAll(ReactantType::PSISuper).size() + 1;
	}

	/**
	 * This operation returns the list (vector) of each reactant in the network.
	 *
	 * @return The list of compositions
	 */
	virtual std::vector<std::vector<int> > getCompositionList() const override;

	/**
	 * Get the diagonal fill for the Jacobian, corresponding to the reactions.
	 *
	 * @param sfm Connectivity map.
	 */
	void getDiagonalFill(SparseFillMap& sfm) override;

	/**
	 * Get the total concentration of atoms contained in the network.
	 *
	 * Here the atoms that are considered are:
	 * 0 helium
	 * 1 deuterium
	 * 2 tritium
	 *
	 * @param i Index to switch between the different types of atoms
	 * @return The total concentration
	 */
	double getTotalAtomConcentration(int i = 0) override;

	/**
	 * Get the total concentration of atoms contained in bubbles in the network.
	 *
	 * Here the atoms that are considered are:
	 * 0 helium
	 * 1 deuterium
	 * 2 tritium
	 *
	 * @param i Index to switch between the different types of atoms
	 * @return The total concentration
	 */
	double getTotalTrappedAtomConcentration(int i = 0) override;

	/**
	 * Get the total concentration of vacancies contained in the network.
	 *
	 * @return The total concentration
	 */
	double getTotalVConcentration() override;

	/**
	 * Get the total concentration of tungsten interstitials in the network.
	 *
	 * @return The total concentration
	 */
	double getTotalIConcentration() override;

	/**
	 * Calculate all the rate constants for the reactions and dissociations of the network.
	 * Need to be called only when the temperature changes.
	 */
	void computeRateConstants() override;

	/**
	 * Compute the fluxes generated by all the reactions
	 * for all the clusters and their momentums.
	 *
	 * @param updatedConcOffset The pointer to the array of the concentration at the grid
	 * point where the fluxes are computed used to find the next solution
	 */
	void computeAllFluxes(double *updatedConcOffset) override;

	/**
	 * Compute the partial derivatives generated by all the reactions
	 * for all the clusters and their momentum.
	 *
	 * @param startingIdx Starting index of items owned by each reactant
	 *      within the partials values array and the indices array.
	 * @param indices The indices of the clusters for the partial derivatives.
	 * @param vals The values of partials for the reactions
	 */
<<<<<<< HEAD
	virtual void computeAllPartials(double *vals, int *indices, int *size)
			override;

	/**
	 * Set the phase space to save time and memory
	 *
	 * @param dim The total dimension of the phase space
	 * @param list The list of indices that constitute the phase space
	 */
	void setPhaseSpace(int dim, Array<int, 5> list) {
		// Set the dimension
		psDim = dim;

		// Loop on the dimension to set the list
		for (int i = 0; i < psDim; i++) {
			indexList[i] = list[i];
		}

		// Set the phase space in each reactant
		std::for_each(allReactants.begin(), allReactants.end(),
				[&dim,&list](IReactant& currReactant) {
					auto& currCluster = static_cast<PSICluster&>(currReactant);
					currCluster.setPhaseSpace(dim, list);
				});
	}
=======
	void computeAllPartials(const std::vector<size_t>& startingIdx,
			const std::vector<int>& indices, std::vector<double>& vals) const
					override;

>>>>>>> ea7de247
};

} // namespace xolotlCore

#endif<|MERGE_RESOLUTION|>--- conflicted
+++ resolved
@@ -378,9 +378,9 @@
 	 * @param indices The indices of the clusters for the partial derivatives.
 	 * @param vals The values of partials for the reactions
 	 */
-<<<<<<< HEAD
-	virtual void computeAllPartials(double *vals, int *indices, int *size)
-			override;
+	void computeAllPartials(const std::vector<size_t>& startingIdx,
+			const std::vector<int>& indices, std::vector<double>& vals) const
+					override;
 
 	/**
 	 * Set the phase space to save time and memory
@@ -404,12 +404,6 @@
 					currCluster.setPhaseSpace(dim, list);
 				});
 	}
-=======
-	void computeAllPartials(const std::vector<size_t>& startingIdx,
-			const std::vector<int>& indices, std::vector<double>& vals) const
-					override;
-
->>>>>>> ea7de247
 };
 
 } // namespace xolotlCore
