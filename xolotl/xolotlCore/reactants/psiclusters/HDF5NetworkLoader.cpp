--- conflicted
+++ resolved
@@ -25,46 +25,6 @@
 	std::vector < std::reference_wrapper<Reactant> > reactants;
 
 	// Prepare the network
-<<<<<<< HEAD
-	std::shared_ptr<PSIClusterReactionNetwork> network = std::make_shared<
-			PSIClusterReactionNetwork>(handlerRegistry);
-
-	// Loop on the networkVector
-	for (auto lineIt = networkVector.begin(); lineIt != networkVector.end();
-			lineIt++) {
-		// Composition of the cluster
-		numHe = (int) (*lineIt)[0];
-		numV = (int) (*lineIt)[1];
-		numI = (int) (*lineIt)[2];
-		// Create the cluster
-		auto nextCluster = createPSICluster(numHe, numV, numI);
-
-		// Energies
-		formationEnergy = (*lineIt)[3];
-		migrationEnergy = (*lineIt)[4];
-		diffusionFactor = (*lineIt)[5];
-
-		// Set the formation energy
-		nextCluster->setFormationEnergy(formationEnergy);
-		// Set the diffusion factor and migration energy
-		nextCluster->setMigrationEnergy(migrationEnergy);
-		nextCluster->setDiffusionFactor(diffusionFactor);
-
-		// Check if we want dummy reactions
-		if (dummyReactions) {
-			// Create a dummy cluster (Reactant) from the existing cluster
-			auto dummyCluster = std::static_pointer_cast<Reactant>(
-					nextCluster->Reactant::clone());
-			// Add the cluster to the network
-			network->add(dummyCluster);
-			// Add it to the list so that we can set the network later
-			reactants.push_back(dummyCluster);
-		} else {
-			// Add the cluster to the network
-			network->add(nextCluster);
-			// Add it to the list so that we can set the network later
-			reactants.push_back(nextCluster);
-=======
 	std::unique_ptr < PSIClusterReactionNetwork
 			> network(new PSIClusterReactionNetwork(handlerRegistry));
 
@@ -105,7 +65,6 @@
 
 			// Save it in the network
 			pushPSICluster(network, reactants, nextCluster);
->>>>>>> d721e979
 		}
 	}
 
@@ -114,16 +73,6 @@
 		currReactant.updateFromNetwork();
 	}
 
-<<<<<<< HEAD
-	// Create the reactions
-	network->createReactionConnectivity();
-
-	// Check if we want dummy reactions
-	if (!dummyReactions) {
-		// Apply sectional grouping
-		applySectionalGrouping(network);
-	}
-=======
 	// Define the phase space for the network
 	int nDim = 1;
 	// Loop on the list for the phase space
@@ -134,7 +83,6 @@
 	// Now that all the clusters are created
 	// Give the information on the phase space to the network
 	network->setPhaseSpace(nDim, list);
->>>>>>> d721e979
 
 	// Set the reactions
 	networkGroup->readReactions(*network);
