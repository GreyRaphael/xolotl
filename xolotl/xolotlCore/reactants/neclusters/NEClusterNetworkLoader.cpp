--- conflicted
+++ resolved
@@ -5,11 +5,7 @@
 #include <NEClusterReactionNetwork.h>
 #include <NEXeCluster.h>
 #include <NESuperCluster.h>
-<<<<<<< HEAD
-#include <HDF5Utils.h>
 #include <MPIUtils.h>
-=======
->>>>>>> 4094403a
 #include <xolotlPerf.h>
 #include "xolotlCore/io/XFile.h"
 
@@ -163,20 +159,8 @@
 	// Set the reactions
 	networkGroup->readReactions(*network);
 
-<<<<<<< HEAD
-//	// Dump the network we've created, if desired.
-//	int rank;
-//	auto xolotlComm = xolotlCore::MPIUtils::getMPIComm();
-//	MPI_Comm_rank(xolotlComm, &rank);
-//	if (rank == 0) {
-//		// Dump the network we've created for comparison with baseline.
-//		std::ofstream networkStream(netDebugOpts.second);
-//		network->dumpTo(networkStream);
-//	}
-=======
 	// Recompute Ids and network size
 	network->reinitializeNetwork();
->>>>>>> 4094403a
 
 	// Need to use move() because return type uses smart pointer to base class,
 	// not derived class that we created.
