--- conflicted
+++ resolved
@@ -56,11 +56,10 @@
 	 * clusters for that type.
 	 *
 	 * @param numXe The number of helium atoms
+	 * @param numV The number of atomic vacancies
+	 * @param numI The number of interstitial defects
 	 * @return The new cluster
 	 */
-<<<<<<< HEAD
-	std::shared_ptr<NECluster> createNECluster(int numXe);
-=======
 	std::unique_ptr<NECluster> createNECluster(int numXe, int numV, int numI,
 			IReactionNetwork& network) const;
 
@@ -76,7 +75,6 @@
 			std::unique_ptr<NEClusterReactionNetwork> & network,
 			std::vector<std::reference_wrapper<Reactant> > & reactants,
 			std::unique_ptr<NECluster> & cluster);
->>>>>>> ae3cf595
 
 public:
 
@@ -127,15 +125,6 @@
 			override;
 
 	/**
-	 * This operation will generate the reaction network from options.
-	 * The network will be empty if it can not be loaded.
-	 *
-	 * @param options The command line options
-	 * @return network The reaction network
-	 */
-	virtual std::shared_ptr<IReactionNetwork> generate(IOptions &options);
-
-	/**
 	 * This operation will apply a grouping method to the network.
 	 *
 	 * @param The network to be modified.
