--- conflicted
+++ resolved
@@ -161,58 +161,26 @@
 		networkFactory->initializeReactionNetwork(opts, handlerRegistry);
 		networkLoadTimer->stop();
 		if (rank == 0) {
-			std::cout << "Network size on device: " <<
-				networkFactory->getNetworkHandler().getDeviceMemorySize() << '\n';
+			std::cout << "Network size on device: "
+					<< networkFactory->getNetworkHandler().getDeviceMemorySize()
+					<< '\n';
 
 			std::time_t currentTime = std::time(NULL);
 			std::cout << std::asctime(std::localtime(&currentTime));
 		}
-		auto& rNetwork = networkFactory->getNetworkHandler();
-
-<<<<<<< HEAD
+		auto &rNetwork = networkFactory->getNetworkHandler();
+
 		// Initialize and get the solver handler
 		bool dimOK = xolotlFactory::initializeDimension(opts, rNetwork);
 		if (!dimOK) {
-			throw std::runtime_error("Unable to initialize dimension from inputs.");
-		}
-		auto& solvHandler = xolotlFactory::getSolverHandler();
+			throw std::runtime_error(
+					"Unable to initialize dimension from inputs.");
+		}
+		auto &solvHandler = xolotlFactory::getSolverHandler();
 
 		// Setup the solver
 		auto solver = setUpSolver(handlerRegistry, material, tempHandler,
 				solvHandler, opts);
-=======
-	// Access the temperature handler registry to get the temperature
-	auto tempHandler = xolotlFactory::getTemperatureHandler();
-
-	// Access our performance handler registry to obtain a Timer
-	// measuring the runtime of the entire program.
-	auto handlerRegistry = xolotlPerf::getHandlerRegistry();
-	auto totalTimer = handlerRegistry->getTimer("total");
-	totalTimer->start();
-
-	// Create the network handler factory
-	auto networkFactory =
-			xolotlFactory::IReactionHandlerFactory::createNetworkFactory(
-					opts.getMaterial());
-
-	// Build a reaction network
-	auto networkLoadTimer = handlerRegistry->getTimer("loadNetwork");
-	networkLoadTimer->start();
-	networkFactory->initializeReactionNetwork(opts, handlerRegistry);
-	networkLoadTimer->stop();
-	if (rank == 0) {
-		std::time_t currentTime = std::time(NULL);
-		std::cout << std::asctime(std::localtime(&currentTime));
-	}
-	auto &network = networkFactory->getNetworkHandler();
-
-	// Initialize and get the solver handler
-	bool dimOK = xolotlFactory::initializeDimension(opts, network);
-	if (!dimOK) {
-		throw std::runtime_error("Unable to initialize dimension from inputs.");
-	}
-	auto &solvHandler = xolotlFactory::getSolverHandler();
->>>>>>> 8ccda517
 
 		// Launch the PetscSolver
 		launchPetscSolver(*solver, handlerRegistry);
@@ -238,7 +206,7 @@
 		}
 
 		xolotlFactory::destroySolverHandler();
-        xolotlFactory::IReactionHandlerFactory::resetNetworkFactory();
+		xolotlFactory::IReactionHandlerFactory::resetNetworkFactory();
 	}
 
 	// Finalize kokkos
